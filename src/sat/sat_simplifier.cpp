--- conflicted
+++ resolved
@@ -1322,19 +1322,12 @@
                 }                
                 if (!found) {
                     IF_VERBOSE(100, verbose_stream() << "bca " << l << " " << l2 << "\n";);
-<<<<<<< HEAD
-                    watched w(l2, true);
-                    s.get_wlist(~l).push_back(w);
-                    w = watched(l, true);
-                    s.get_wlist(~l2).push_back(w);
-=======
                     watched w1(l2, false);
                     w1.set_blocked();
                     watched w2(l, false);
                     w2.set_blocked();
                     s.get_wlist(~l).push_back(w1);
                     s.get_wlist(~l2).push_back(w2);
->>>>>>> 0919fd40
                     ++s.m_num_bca;
                 }
             }
