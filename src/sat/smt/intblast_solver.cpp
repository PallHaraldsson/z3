--- conflicted
+++ resolved
@@ -478,11 +478,8 @@
                     continue;
                 if (sib->get_arg(0)->get_root() == r1)
                     continue;
-<<<<<<< HEAD
-=======
                 if (bv.get_bv_size(r1->get_expr()) != bv.get_bv_size(sib->get_arg(0)->get_expr()))
                     continue;
->>>>>>> efc89326
                 auto a = eq_internalize(n, sib);
                 auto b = eq_internalize(sib->get_arg(0), n->get_arg(0));
                 ctx.mark_relevant(a);
