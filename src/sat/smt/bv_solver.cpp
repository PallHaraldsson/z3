--- conflicted
+++ resolved
@@ -514,11 +514,7 @@
             force_push();
             m_prop_queue.push_back(propagation_item(a));            
             for (auto p : a->m_bit2occ) 
-<<<<<<< HEAD
-                del_eq_occurs(p.first, p.second);            
-=======
                 del_eq_occurs(p.first, p.second);
->>>>>>> 151a6233
         }
     }
 
