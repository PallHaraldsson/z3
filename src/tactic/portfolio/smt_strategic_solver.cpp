/*++
Copyright (c) 2012 Microsoft Corporation

Module Name:

    smt_strategic_solver.h

Abstract:

    Create a strategic solver with tactic for all main logics
    used in SMT.

Author:

    Leonardo (leonardo) 2012-02-19

Notes:

--*/
#include"cmd_context.h"
#include"combined_solver.h"
#include"tactic2solver.h"
#include"qfbv_tactic.h"
#include"qflia_tactic.h"
#include"qfnia_tactic.h"
#include"qfnra_tactic.h"
#include"qfuf_tactic.h"
#include"qflra_tactic.h"
#include"quant_tactics.h"
#include"qfauflia_tactic.h"
#include"qfaufbv_tactic.h"
#include"qfufbv_tactic.h"
#include"qfidl_tactic.h"
#include"default_tactic.h"
#include"ufbv_tactic.h"
#include"qffp_tactic.h"
#include"horn_tactic.h"
#include"smt_solver.h"

tactic * mk_tactic_for_logic(ast_manager & m, params_ref const & p, symbol const & logic) {
    if (logic=="QF_UF")
        return mk_qfuf_tactic(m, p);
    else if (logic=="QF_BV")
<<<<<<< HEAD
        return mk_qfbv_tactic(m, p);        
=======
	    return mk_qfbv_tactic(m, p);
>>>>>>> 7fe337da
    else if (logic=="QF_IDL")
        return mk_qfidl_tactic(m, p);
    else if (logic=="QF_LIA")
        return mk_qflia_tactic(m, p);
    else if (logic=="QF_LRA")
        return mk_qflra_tactic(m, p);
    else if (logic=="QF_NIA")
        return mk_qfnia_tactic(m, p);
    else if (logic=="QF_NRA")
        return mk_qfnra_tactic(m, p);
    else if (logic=="QF_AUFLIA")
        return mk_qfauflia_tactic(m, p);
    else if (logic=="QF_AUFBV")
        return mk_qfaufbv_tactic(m, p);
    else if (logic=="QF_ABV")
        return mk_qfaufbv_tactic(m, p);
    else if (logic=="QF_UFBV")
        return mk_qfufbv_tactic(m, p);
    else if (logic=="AUFLIA")
        return mk_auflia_tactic(m, p);
    else if (logic=="AUFLIRA")
        return mk_auflira_tactic(m, p);
    else if (logic=="AUFNIRA")
        return mk_aufnira_tactic(m, p);
    else if (logic=="UFNIA")
        return mk_ufnia_tactic(m, p);
    else if (logic=="UFLRA")
        return mk_uflra_tactic(m, p);
    else if (logic=="LRA")
        return mk_lra_tactic(m, p);
    else if (logic=="LIA")
        return mk_lia_tactic(m, p);
    else if (logic=="UFBV")
        return mk_ufbv_tactic(m, p);
    else if (logic=="BV")
        return mk_ufbv_tactic(m, p);
    else if (logic=="QF_FP")
        return mk_qffp_tactic(m, p);
    else if (logic == "QF_FPBV")
        return mk_qffpbv_tactic(m, p);
    else if (logic=="HORN")
        return mk_horn_tactic(m, p);
    else 
        return mk_default_tactic(m, p);
}

class smt_strategic_solver_factory : public solver_factory {
    symbol m_logic;
public:
    smt_strategic_solver_factory(symbol const & logic):m_logic(logic) {}
    
    virtual ~smt_strategic_solver_factory() {}
    virtual solver * operator()(ast_manager & m, params_ref const & p, bool proofs_enabled, bool models_enabled, bool unsat_core_enabled, symbol const & logic) {
        symbol l;
        if (m_logic != symbol::null)
            l = m_logic;
        else
            l = logic;
        tactic * t = mk_tactic_for_logic(m, p, l);
        return mk_combined_solver(mk_tactic2solver(m, t, p, proofs_enabled, models_enabled, unsat_core_enabled, l),
                                  mk_smt_solver(m, p, l),
                                  p);
    }
};

solver_factory * mk_smt_strategic_solver_factory(symbol const & logic) {
    return alloc(smt_strategic_solver_factory, logic);
}
<|MERGE_RESOLUTION|>--- conflicted
+++ resolved
@@ -41,11 +41,7 @@
     if (logic=="QF_UF")
         return mk_qfuf_tactic(m, p);
     else if (logic=="QF_BV")
-<<<<<<< HEAD
         return mk_qfbv_tactic(m, p);        
-=======
-	    return mk_qfbv_tactic(m, p);
->>>>>>> 7fe337da
     else if (logic=="QF_IDL")
         return mk_qfidl_tactic(m, p);
     else if (logic=="QF_LIA")
