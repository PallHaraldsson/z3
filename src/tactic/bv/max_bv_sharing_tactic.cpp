--- conflicted
+++ resolved
@@ -239,10 +239,6 @@
         void operator()(goal_ref const & g, 
                         goal_ref_buffer & result) {
             SASSERT(g->is_well_sorted());
-<<<<<<< HEAD
-=======
-            mc = nullptr; pc = nullptr; core = nullptr;
->>>>>>> fc719a5e
             tactic_report report("max-bv-sharing", *g);
             bool produce_proofs = g->proofs_enabled();
             
@@ -298,18 +294,9 @@
                  "(default: 128) maximum number of arguments (per application) that will be considered by the greedy (quadratic) heuristic.");
     }
     
-<<<<<<< HEAD
-    virtual void operator()(goal_ref const & in, 
-                            goal_ref_buffer & result) {
+    void operator()(goal_ref const & in, 
+                    goal_ref_buffer & result) override {
         (*m_imp)(in, result);
-=======
-    void operator()(goal_ref const & in,
-                    goal_ref_buffer & result,
-                    model_converter_ref & mc,
-                    proof_converter_ref & pc,
-                    expr_dependency_ref & core) override {
-        (*m_imp)(in, result, mc, pc, core);
->>>>>>> fc719a5e
     }
     
     void cleanup() override {
