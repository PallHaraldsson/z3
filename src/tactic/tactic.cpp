--- conflicted
+++ resolved
@@ -69,12 +69,6 @@
 
 void skip_tactic::operator()(goal_ref const & in, goal_ref_buffer& result) {
     result.push_back(in.get());
-<<<<<<< HEAD
-=======
-    mc = nullptr;
-    pc = nullptr;
-    core = nullptr;
->>>>>>> fc719a5e
 }
 
 tactic * mk_skip_tactic() {
@@ -83,15 +77,7 @@
 
 class fail_tactic : public tactic {
 public:
-<<<<<<< HEAD
     void operator()(goal_ref const & in, goal_ref_buffer & result) override {
-=======
-    void operator()(goal_ref const & in,
-                    goal_ref_buffer & result,
-                    model_converter_ref & mc,
-                    proof_converter_ref & pc,
-                    expr_dependency_ref & core) override {
->>>>>>> fc719a5e
         throw tactic_exception("fail tactic");
     }
 
@@ -110,15 +96,7 @@
 public:
     report_verbose_tactic(char const * msg, unsigned lvl) : m_msg(msg), m_lvl(lvl) {}
 
-<<<<<<< HEAD
     void operator()(goal_ref const & in, goal_ref_buffer& result) override {
-=======
-    void operator()(goal_ref const & in,
-                    goal_ref_buffer & result,
-                    model_converter_ref & mc,
-                    proof_converter_ref & pc,
-                    expr_dependency_ref & core) override {
->>>>>>> fc719a5e
         IF_VERBOSE(m_lvl, verbose_stream() << m_msg << "\n";);
         skip_tactic::operator()(in, result);
     }
@@ -133,15 +111,7 @@
 public:
     trace_tactic(char const * tag): m_tag(tag) {}
     
-<<<<<<< HEAD
     void operator()(goal_ref const & in, goal_ref_buffer& result) override {
-=======
-    void operator()(goal_ref const & in,
-                    goal_ref_buffer & result,
-                    model_converter_ref & mc,
-                    proof_converter_ref & pc,
-                    expr_dependency_ref & core) override {
->>>>>>> fc719a5e
         TRACE(m_tag, in->display(tout););
         (void)m_tag;
         skip_tactic::operator()(in, result);
@@ -156,15 +126,7 @@
 public:
     fail_if_undecided_tactic() {}
 
-<<<<<<< HEAD
     void operator()(goal_ref const & in, goal_ref_buffer& result) override {
-=======
-    void operator()(goal_ref const & in,
-                    goal_ref_buffer & result,
-                    model_converter_ref & mc,
-                    proof_converter_ref & pc,
-                    expr_dependency_ref & core) override {
->>>>>>> fc719a5e
         if (!in->is_decided()) 
             throw tactic_exception("undecided");
         skip_tactic::operator()(in, result);
