/*++
Copyright (c) 2012 Microsoft Corporation

Module Name:

    gparams.cpp

Abstract:

    Global parameter management.

Author:

    Leonardo (leonardo) 2012-11-29

Notes:

--*/
#include"gparams.h"
#include"dictionary.h"
#include"trace.h"

extern void gparams_register_modules();

static char const * g_old_params_names[] = {
    "arith_adaptive","arith_adaptive_assertion_threshold","arith_adaptive_gcd","arith_adaptive_propagation_threshold","arith_add_binary_bounds","arith_blands_rule_threshold","arith_branch_cut_ratio","arith_dump_lemmas","arith_eager_eq_axioms","arith_eager_gcd","arith_eq_bounds","arith_euclidean_solver","arith_expand_eqs","arith_force_simplex","arith_gcd_test","arith_ignore_int","arith_lazy_adapter","arith_lazy_pivoting","arith_max_lemma_size","arith_process_all_eqs","arith_propagate_eqs","arith_propagation_mode","arith_propagation_threshold","arith_prop_strategy","arith_random_initial_value","arith_random_lower","arith_random_seed","arith_random_upper","arith_reflect","arith_skip_big_coeffs","arith_small_lemma_size","arith_solver","arith_stronger_lemmas","array_always_prop_upward","array_canonize","array_cg","array_delay_exp_axiom","array_extensional","array_laziness","array_lazy_ieq","array_lazy_ieq_delay","array_solver","array_weak","async_commands","at_labels_cex","auto_config","bb_eager","bb_ext_gates","bb_quantifiers","bin_clauses","bit2int","bv2int_distribute","bv_blast_max_size","bv_cc","bv_enable_int2bv_propagation","bv_lazy_le","bv_max_sharing","bv_reflect","bv_solver","case_split","check_at_labels","check_proof","cnf_factor","cnf_mode","context_simplifier","dack","dack_eq","dack_factor","dack_gc","dack_gc_inv_decay","dack_threshold","default_qid","default_table","default_table_checked","delay_units","delay_units_threshold","der","display_config","display_dot_proof","display_error_for_visual_studio","display_features","display_proof","display_unsat_core","distribute_forall","dt_lazy_splits","dump_goal_as_smt","elim_and","elim_bounds","elim_nlarith_quantifiers","elim_quantifiers","elim_term_ite","ematching","engine","eq_propagation","hi_div0","ignore_bad_patterns","ignore_setparameter","instruction_max","inst_gen","interactive","internalizer_nnf","lemma_gc_factor","lemma_gc_half","lemma_gc_initial","lemma_gc_new_clause_activity","lemma_gc_new_clause_relevancy","lemma_gc_new_old_ratio","lemma_gc_old_clause_activity","lemma_gc_old_clause_relevancy","lemma_gc_strategy","lift_ite","lookahead_diseq","macro_finder","max_conflicts","max_counterexamples","mbqi","mbqi_force_template","mbqi_max_cexs","mbqi_max_cexs_incr","mbqi_max_iterations","mbqi_trace","minimize_lemmas","model","model_compact","model_completion","model_display_arg_sort","model_hide_unused_partitions","model_on_final_check","model_on_timeout","model_partial","model_v1","model_v2","model_validate","new_core2th_eq","ng_lift_ite","nl_arith","nl_arith_branching","nl_arith_gb","nl_arith_gb_eqs","nl_arith_gb_perturbate","nl_arith_gb_threshold","nl_arith_max_degree","nl_arith_rounds","nnf_factor","nnf_ignore_labels","nnf_mode","nnf_sk_hack","order","order_var_weight","order_weights","phase_selection","pi_arith","pi_arith_weight","pi_avoid_skolems","pi_block_looop_patterns","pi_max_multi_patterns","pi_non_nested_arith_weight","pi_nopat_weight","pi_pull_quantifiers","pi_use_database","pi_warnings","pp_bounded","pp_bv_literals","pp_bv_neg","pp_decimal","pp_decimal_precision","pp_fixed_indent","pp_flat_assoc","pp_max_depth","pp_max_indent","pp_max_num_lines","pp_max_ribbon","pp_max_width","pp_min_alias_size","pp_simplify_implies","pp_single_line","precedence","precedence_gen","pre_demodulator","pre_simplifier","pre_simplify_expr","profile_res_sub","progress_sampling_freq","proof_mode","propagate_booleans","propagate_values","pull_cheap_ite_trees","pull_nested_quantifiers","qi_conservative_final_check","qi_cost","qi_eager_threshold","qi_lazy_instantiation","qi_lazy_quick_checker","qi_lazy_threshold","qi_max_eager_multi_patterns","qi_max_instances","qi_max_lazy_multi_pattern_matching","qi_new_gen","qi_profile","qi_profile_freq","qi_promote_unsat","qi_quick_checker","quasi_macros","random_case_split_freq","random_initial_activity","random_seed","recent_lemma_threshold","reduce_args","refine_inj_axiom","relevancy","relevancy_lemma","rel_case_split_order","restart_adaptive","restart_agility_threshold","restart_factor","restart_initial","restart_strategy","restricted_quasi_macros","simplify_clauses","smtlib2_compliant","smtlib_category","smtlib_dump_lemmas","smtlib_logic","smtlib_source_info","smtlib_trace_path","soft_timeout","solver","spc_bs","spc_es","spc_factor_subsumption_index_opt","spc_initial_subsumption_index_opt","spc_max_subsumption_index_features","spc_min_func_freq_subsumption_index","spc_num_iterations","spc_trace","statistics","strong_context_simplifier","tick","trace","trace_file_name","type_check","user_theory_persist_axioms","user_theory_preprocess_axioms","verbose","warning","well_sorted_check","z3_solver_ll_pp","z3_solver_smt_pp", 0 };

bool is_old_param_name(symbol const & name) {
    char const * const * it = g_old_params_names;
    while (*it) {
        if (name == *it)
            return true;
        it++;
    }
    return false;
}

static char const * g_params_renames[] = {
    "proof_mode", "proof",
    "soft_timeout", "timeout",
    "mbqi", "smt.mbqi",
    "relevancy", "smt.relevancy",
    "ematching", "smt.ematching",
    "macro_finder", "smt.macro_finder",
    "delay_units", "smt.delay_units",
    "case_split", "smt.case_split",
    "phase_selection", "smt.phase_selection",
    "restart_strategy", "smt.restart_strategy",
    "restart_factor", "smt.restart_factor",
    "arith_random_initial_value", "smt.arith.random_initial_value",
    "bv_reflect", "smt.bv.reflect",
    "bv_enable_int2bv_propagation", "smt.bv.enable_int2bv",
    "qi_cost", "smt.qi.cost",
    "qi_eager_threshold", "smt.qi.eager_threshold",
    "nl_arith", "smt.arith.nl",
    "pull_nested_quantifiers", "smt.pull_nested_quantifiers",
    "nnf_sk_hack", "nnf.sk_hack",
    "model_v2", "model.v2",
    "pi_non_nested_arith_weight", "pi.non_nested_arith_weight",
    "pi_warnings", "pi.warnings",
    "pp_decimal", "pp.decimal",
    "pp_decimal", "pp.decimal_precision",
    "pp_bv_literals", "pp.bv_literals",
    "pp_bv_neg", "pp.bv_neg",
    "pp_max_depth", "pp.max_depth",
    "pp_min_alias_size", "pp.min_alias_size",
    0 };

char const * get_new_param_name(symbol const & p) {
    char const * const * it = g_params_renames;
    while (*it) {
        if (p == *it) {
            it++;
            return *it;
        }
        it += 2;
    }
    return 0;
}

struct gparams::imp {
    bool                      m_modules_registered;
    dictionary<param_descrs*> m_module_param_descrs;
    dictionary<char const *>  m_module_descrs;
    param_descrs              m_param_descrs;
    dictionary<params_ref *>  m_module_params;
    params_ref                m_params;

    void check_registered() {
        if (m_modules_registered)
            return;
        m_modules_registered = true;
        gparams_register_modules();
    }

    dictionary<param_descrs*> & get_module_param_descrs() { check_registered(); return m_module_param_descrs; }
    dictionary<char const *> & get_module_descrs() { check_registered(); return m_module_descrs; }
    param_descrs & get_param_descrs() { check_registered(); return m_param_descrs; }

public:
    imp():
        m_modules_registered(false) {
    }

    ~imp() {
        reset();
        dictionary<param_descrs*>::iterator it  = m_module_param_descrs.begin();
        dictionary<param_descrs*>::iterator end = m_module_param_descrs.end();
        for (; it != end; ++it) {
            dealloc(it->m_value);
        }
    }

    void reset() {
        #pragma omp critical (gparams)
        {
            m_params.reset();
            dictionary<params_ref*>::iterator it  = m_module_params.begin();
            dictionary<params_ref*>::iterator end = m_module_params.end();
            for (; it != end; ++it) {
                dealloc(it->m_value);
            }
            m_module_params.reset();
        }
    }

    // -----------------------------------------------
    //
    // Module registration routines.
    // They are invoked when descriptions are initialized
    //
    // -----------------------------------------------

    void register_global(param_descrs & d) {
        // Don't need synchronization here, this method
        // is invoked from check_registered that is already protected.
        m_param_descrs.copy(d);
    }

    void register_module(char const * module_name, param_descrs * d) {
        // Don't need synchronization here, this method
        // is invoked from check_registered that is already protected.
        symbol s(module_name);
        param_descrs * old_d;
        if (m_module_param_descrs.find(s, old_d)) {
            old_d->copy(*d);
            dealloc(d);
        }
        else {
            m_module_param_descrs.insert(s, d);
        }
    }

    void register_module_descr(char const * module_name, char const * descr) {
        // Don't need synchronization here, this method
        // is invoked from check_registered that is already protected.
        m_module_descrs.insert(symbol(module_name), descr);
    }

    // -----------------------------------------------
    //
    // Parameter setting & retrieval
    //
    // -----------------------------------------------

    void normalize(char const * name, /* out */ symbol & mod_name, /* out */ symbol & param_name) {
        if (*name == ':')
            name++;
        std::string tmp = name;
        unsigned n = static_cast<unsigned>(tmp.size());
        for (unsigned i = 0; i < n; i++) {
            if (tmp[i] >= 'A' && tmp[i] <= 'Z')
                tmp[i] = tmp[i] - 'A' + 'a';
            else if (tmp[i] == '-')
                tmp[i] = '_';
        }
        for (unsigned i = 0; i < n; i++) {
            if (tmp[i] == '.') {
                param_name = tmp.substr(i+1).c_str();
                tmp.resize(i);
                mod_name   = tmp.c_str();
                return;
            }
        }
        param_name = tmp.c_str();
        mod_name   = symbol::null;
    }

    params_ref & get_params(symbol const & mod_name) {
        if (mod_name == symbol::null) {
            return m_params;
        }
        else {
            params_ref * p = 0;
            if (!m_module_params.find(mod_name, p)) {
                p = alloc(params_ref);
                m_module_params.insert(mod_name, p);
            }
            SASSERT(p != 0);
            return *p;
        }
    }

    void throw_unknown_parameter(symbol const & param_name, param_descrs const& d, symbol const & mod_name) {
        if (mod_name == symbol::null) {
            char const * new_name = get_new_param_name(param_name);
            if (new_name) {
                throw exception("the parameter '%s' was renamed to '%s', invoke 'z3 -p' to obtain the new parameter list, and 'z3 -pp:%s' for the full description of the parameter",
                                param_name.bare_str(), new_name, new_name);
            }
            else if (is_old_param_name(param_name)) {
                throw exception("unknown parameter '%s', this is an old parameter name, invoke 'z3 -p' to obtain the new parameter list", 
                                param_name.bare_str());
            }
            else {
                std::stringstream strm;
                strm << "unknown parameter '" << param_name << "'\n";    
                strm << "Legal parameters are:\n";
                d.display(strm, 2, false, false);
                throw default_exception(strm.str());
            }
        }
        else {
            std::stringstream strm;
            strm << "unknown parameter '" << param_name << "' ";
            strm << "at module '" << mod_name << "'\n";
            strm << "Legal parameters are:\n";
            d.display(strm, 2, false, false);
            throw default_exception(strm.str());
<<<<<<< HEAD
=======
        }
    }

    void validate_type(symbol const& name, char const* value, param_descrs const& d) {
        param_kind k = d.get_kind(name);
        std::stringstream strm;
        char const* _value = value;
        switch (k) {
        case CPK_UINT:
            for (; *value; ++value) {
                if (!('0' <= *value && *value <= '9')) {
                    strm << "Expected values for parameter " << name 
                         << " is an unsigned integer. It was given argument '" << _value << "'";
                    throw default_exception(strm.str());                    
                }
            }
            break;
        case CPK_DOUBLE:
            for (; *value; ++value) {
                if (!('0' <= *value && *value <= '9') && *value != '.' && *value != '-' && *value != '/') {
                    strm << "Expected values for parameter " << name 
                         << " is a double. It was given argument '" << _value << "'";
                    throw default_exception(strm.str());                                        
                }
            }
            break;

        case CPK_BOOL:
            if (strcmp(value, "true") != 0 && strcmp(value, "false") != 0) {
                strm << "Expected values for parameter " << name 
                     << " are 'true' or 'false'. It was given argument '" << value << "'";
                throw default_exception(strm.str());
            }
            break;
        default:
            break;
>>>>>>> 43040129
        }
    }


    void set(param_descrs const & d, symbol const & param_name, char const * value, symbol const & mod_name) {
        param_kind k = d.get_kind(param_name);
        params_ref & ps = get_params(mod_name);
        if (k == CPK_INVALID) {
            throw_unknown_parameter(param_name, d, mod_name);
        }
        else if (k == CPK_UINT) {
            long val = strtol(value, 0, 10);
            ps.set_uint(param_name, static_cast<unsigned>(val));
        }
        else if (k == CPK_DOUBLE) {
            char * aux;
            double val = strtod(value, &aux);
            ps.set_double(param_name, val);
        }
        else if (k == CPK_BOOL) {
            if (strcmp(value, "true") == 0) {
                ps.set_bool(param_name, true);
            }
            else if (strcmp(value, "false") == 0) {
                ps.set_bool(param_name, false);
            }
            else {
                if (mod_name == symbol::null)
                    throw exception("invalid value '%s' for Boolean parameter '%s'", value, param_name.bare_str());
                else
                    throw exception("invalid value '%s' for Boolean parameter '%s' at module '%s'", value, param_name.bare_str(), mod_name.bare_str());
            }
        }
        else if (k == CPK_SYMBOL) {
            ps.set_sym(param_name, symbol(value));
        }
        else if (k == CPK_STRING) {
            // There is no guarantee that (external) callers will not delete value after invoking gparams::set.
            // I see two solutions:
            //    1) Modify params_ref to create a copy of set_str parameters.
            //       This solution is not nice since we create copies and move the params_ref around.
            //       We would have to keep copying the strings.
            //       Moreover, when we use params_ref internally, the value is usually a static value. 
            //       So, we would be paying this price for nothing.
            //    2) "Copy" value by transforming it into a symbol. 
            //       I'm using this solution for now.
            ps.set_str(param_name, symbol(value).bare_str());
        }
        else {
            if (mod_name == symbol::null)
                throw exception("unsupported parameter type '%s'", param_name.bare_str());
            else
                throw exception("unsupported parameter type '%s' at module '%s'", param_name.bare_str(), mod_name.bare_str());
        }
    }

    void set(char const * name, char const * value) {
        bool error = false;
        std::string error_msg;
        #pragma omp critical (gparams)
        {
            try {
                symbol m, p;
                normalize(name, m, p);
                if (m == symbol::null) {
                    validate_type(p, value, get_param_descrs());
                    set(get_param_descrs(), p, value, m);
                }
                else {
                    param_descrs * d;
                    if (get_module_param_descrs().find(m, d)) {
                        validate_type(p, value, *d);
                        set(*d, p, value, m);
                    }
                    else {
                        throw exception("invalid parameter, unknown module '%s'", m.bare_str());
                    }
                }
            }
            catch (z3_exception & ex) {
                // Exception cannot cross critical section boundaries.
                error = true;
                error_msg = ex.msg();
            }
        }
        if (error)
            throw exception(error_msg);
    }

    std::string get_value(params_ref const & ps, symbol const & p) {
        std::ostringstream buffer;
        ps.display(buffer, p);
        return buffer.str();
    }

    std::string get_default(param_descrs const & d, symbol const & p, symbol const & m) {
        if (!d.contains(p)) {
            throw_unknown_parameter(p, d, m);
        }
        char const * r = d.get_default(p);
        if (r == 0) 
            return "default";
        return r;
    }

    std::string get_value(char const * name) {
        std::string r;
        bool error = false;
        std::string error_msg;
        #pragma omp critical (gparams)
        {
            try {
                symbol m, p;
                normalize(name, m, p);
                if (m == symbol::null) {
                    if (m_params.contains(p)) {
                        r = get_value(m_params, p);
                    }
                    else {
                        r = get_default(get_param_descrs(), p, m);
                    }
                }
                else {
                    params_ref * ps = 0;
                    if (m_module_params.find(m, ps) && ps->contains(p)) {
                        r = get_value(*ps, p);
                    }
                    else {
                        param_descrs * d;
                        if (get_module_param_descrs().find(m, d)) {
                            r = get_default(*d, p, m);
                        }
                        else {
                            throw exception("unknown module '%s'", m.bare_str());
                        }
                    }
                }
            }
            catch (z3_exception & ex) {
                // Exception cannot cross critical section boundaries.
                error = true;
                error_msg = ex.msg();
            }
        }
        if (error)
            throw exception(error_msg);
        return r;
    }

    params_ref get_module(symbol const & module_name) {
        params_ref result;
        params_ref * ps = 0;
        #pragma omp critical (gparams)
        {
            if (m_module_params.find(module_name, ps)) {
                result = *ps;
            }
        }
        return result;
    }
    
    params_ref get() { 
        params_ref result;
        TRACE("gparams", tout << "get() m_params: " << m_params << "\n";);
        #pragma omp critical (gparams)
        {
            result = m_params;
        }
        return result;
    }

    // -----------------------------------------------
    //
    // Pretty printing
    //
    // -----------------------------------------------

    void display(std::ostream & out, unsigned indent, bool smt2_style, bool include_descr) {
        #pragma omp critical (gparams)
        {
            out << "Global parameters\n";
            get_param_descrs().display(out, indent + 4, smt2_style, include_descr);
            out << "\n";
            if (!smt2_style) {
                out << "To set a module parameter, use <module-name>.<parameter-name>=value\n";
                out << "Example:  pp.decimal=true\n";
                out << "\n";
            }
            dictionary<param_descrs*>::iterator it  = get_module_param_descrs().begin();
            dictionary<param_descrs*>::iterator end = get_module_param_descrs().end();
            for (; it != end; ++it) {
                out << "[module] " << it->m_key;
                char const * descr = 0;
                if (get_module_descrs().find(it->m_key, descr)) {
                    out << ", description: " << descr;
                }
                out << "\n";
                it->m_value->display(out, indent + 4, smt2_style, include_descr);
            }
        }
    }

    void display_modules(std::ostream & out) {
        #pragma omp critical (gparams)
        {
            dictionary<param_descrs*>::iterator it  = get_module_param_descrs().begin();
            dictionary<param_descrs*>::iterator end = get_module_param_descrs().end();
            for (; it != end; ++it) {
                out << "[module] " << it->m_key;
                char const * descr = 0;
                if (get_module_descrs().find(it->m_key, descr)) {
                    out << ", description: " << descr;
                }
                out << "\n";
            }
        }
    }

    void display_module(std::ostream & out, symbol const & module_name) {
        bool error = false;
        std::string error_msg;
        #pragma omp critical (gparams)
        {
            try {
                param_descrs * d = 0;
                if (!get_module_param_descrs().find(module_name, d))
                    throw exception("unknown module '%s'", module_name.bare_str());
                out << "[module] " << module_name;
                char const * descr = 0;
                if (get_module_descrs().find(module_name, descr)) {
                    out << ", description: " << descr;
                }
                out << "\n";
                d->display(out, 4, false);
            }
            catch (z3_exception & ex) {
                // Exception cannot cross critical section boundaries.
                error = true;
                error_msg = ex.msg();
            }
        }
        if (error)
            throw exception(error_msg);
    }

    void display_parameter(std::ostream & out, char const * name) {
        bool error = false;
        std::string error_msg;
        #pragma omp critical (gparams)
        {
            try {
                symbol m, p;
                normalize(name, m, p);
                std::cout << name << " " << m << " " << p << "\n";
                param_descrs * d;
                if (m == symbol::null) {
                    d = &get_param_descrs();
                }
                else {
                    if (!get_module_param_descrs().find(m, d))
                        throw exception("unknown module '%s'", m.bare_str());
                }
                if (!d->contains(p))
                    throw_unknown_parameter(p, *d, m);
                out << "  name:           " << p << "\n";
                if (m != symbol::null) {
                    out << "  module:         " << m << "\n";
                    out << "  qualified name: " << m << "." << p << "\n";
                }
                out << "  type:           " << d->get_kind(p) << "\n";
                out << "  description:    " << d->get_descr(p) << "\n";
                out << "  default value:  " << d->get_default(p) << "\n";
            }
            catch (z3_exception & ex) {
                // Exception cannot cross critical section boundaries.
                error = true;
                error_msg = ex.msg();
            }
        }
        if (error)
            throw exception(error_msg);
    }
};

gparams::imp * gparams::g_imp = 0;

void gparams::reset() {
    SASSERT(g_imp != 0);
    g_imp->reset();
}

void gparams::set(char const * name, char const * value) {
    TRACE("gparams", tout << "setting [" << name << "] <- '" << value << "'\n";);
    SASSERT(g_imp != 0);
    g_imp->set(name, value);
}

void gparams::set(symbol const & name, char const * value) {
    SASSERT(g_imp != 0);
    g_imp->set(name.bare_str(), value);
}

std::string gparams::get_value(char const * name) {
    SASSERT(g_imp != 0);
    return g_imp->get_value(name);
}

std::string gparams::get_value(symbol const & name) {
    SASSERT(g_imp != 0);
    return g_imp->get_value(name.bare_str());
}

void gparams::register_global(param_descrs & d) {
    SASSERT(g_imp != 0);
    g_imp->register_global(d);
}

void gparams::register_module(char const * module_name, param_descrs * d) {
    SASSERT(g_imp != 0);
    g_imp->register_module(module_name, d);
}

void gparams::register_module_descr(char const * module_name, char const * descr) {
    SASSERT(g_imp != 0);
    g_imp->register_module_descr(module_name, descr);
}

params_ref gparams::get_module(char const * module_name) {
    return get_module(symbol(module_name));
}

params_ref gparams::get_module(symbol const & module_name) {
    SASSERT(g_imp != 0);
    return g_imp->get_module(module_name);
}

params_ref gparams::get() {
    TRACE("gparams", tout << "gparams::get()\n";);
    SASSERT(g_imp != 0);
    return g_imp->get();
}

void gparams::display(std::ostream & out, unsigned indent, bool smt2_style, bool include_descr) {
    SASSERT(g_imp != 0);
    g_imp->display(out, indent, smt2_style, include_descr);
}

void gparams::display_modules(std::ostream & out) {
    SASSERT(g_imp != 0);
    g_imp->display_modules(out);
}

void gparams::display_module(std::ostream & out, char const * module_name) {
    SASSERT(g_imp != 0);
    g_imp->display_module(out, symbol(module_name));
}

void gparams::display_parameter(std::ostream & out, char const * name) {
    SASSERT(g_imp != 0);
    g_imp->display_parameter(out, name);
}

void gparams::init() {
    TRACE("gparams", tout << "gparams::init()\n";);
    g_imp = alloc(imp);
}

void gparams::finalize() {
    TRACE("gparams", tout << "gparams::finalize()\n";);
    if (g_imp != 0) {
        dealloc(g_imp);
        g_imp = 0;
    }
}

<|MERGE_RESOLUTION|>--- conflicted
+++ resolved
@@ -227,8 +227,6 @@
             strm << "Legal parameters are:\n";
             d.display(strm, 2, false, false);
             throw default_exception(strm.str());
-<<<<<<< HEAD
-=======
         }
     }
 
@@ -265,7 +263,6 @@
             break;
         default:
             break;
->>>>>>> 43040129
         }
     }
 
