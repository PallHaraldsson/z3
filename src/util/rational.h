--- conflicted
+++ resolved
@@ -101,8 +101,6 @@
     void display_smt2(std::ostream & out) const { return m().display_smt2(out, m_val, false); }
 
 
-<<<<<<< HEAD
-=======
     struct as_hex_wrapper {
         rational const& r;
         unsigned bw;
@@ -117,7 +115,6 @@
 
 
 
->>>>>>> fa2c0e02
     struct as_bin_wrapper {
         rational const& r;
         unsigned bw;
@@ -130,10 +127,6 @@
         return out;
     }
 
-<<<<<<< HEAD
-    std::ostream& display_bin(std::ostream& out, unsigned num_bits) const { SASSERT(is_int()); m().display_bin(out, m_val.numerator(), num_bits); return out; }
-=======
->>>>>>> fa2c0e02
 
     bool is_uint64() const { return m().is_uint64(m_val); }
 
