/*++
Copyright (c) 2006 Microsoft Corporation

Module Name:

    util.h

Abstract:

    Useful functions & macros

Author:

    Leonardo de Moura (leonardo) 2006-09-11.

Revision History:

--*/
#pragma once

#include "util/debug.h"
#include "util/memory_manager.h"
#include <ostream>
#include <climits>
#include <limits>
#include <stdint.h>
#include <string>
#include <functional>
#include <algorithm>
#include <iterator>

#ifndef SIZE_MAX
#define SIZE_MAX std::numeric_limits<std::size_t>::max()
#endif


static_assert(sizeof(uint64_t) == 8, "64 bits please");

static_assert(sizeof(int64_t) == 8, "64 bits");

#ifndef INT64_MIN
#define INT64_MIN static_cast<int64_t>(0x8000000000000000ull)
#endif
#ifndef INT64_MAX
#define INT64_MAX static_cast<int64_t>(0x7fffffffffffffffull)
#endif                              
#ifndef UINT64_MAX
#define UINT64_MAX 0xffffffffffffffffull
#endif

#ifdef _WINDOWS
#define SPRINTF_D(_buffer_, _i_) sprintf_s(_buffer_, Z3_ARRAYSIZE(_buffer_), "%d", _i_)
#define SPRINTF_U(_buffer_, _u_) sprintf_s(_buffer_, Z3_ARRAYSIZE(_buffer_), "%u", _u_)
#define _Exit exit
#else
#define SPRINTF_D(_buffer_, _i_) sprintf(_buffer_, "%d", _i_)
#define SPRINTF_U(_buffer_, _u_) sprintf(_buffer_, "%u", _u_)
#endif



#define VEC2PTR(_x_) ((_x_).size() ? &(_x_)[0] : 0)

#ifdef _MSC_VER
# define STD_CALL __cdecl
#else
# define STD_CALL
#endif

#ifdef __fallthrough
# define Z3_fallthrough __fallthrough
#elif defined(__has_cpp_attribute)
# if __has_cpp_attribute(clang::fallthrough)
#  define Z3_fallthrough [[clang::fallthrough]]
# else
#  define Z3_fallthrough
# endif
#else
# define Z3_fallthrough
#endif

inline bool is_power_of_two(unsigned v) { return !(v & (v - 1)) && v; }

/**
   \brief Return the next power of two that is greater than or equal to v.
   
   \warning This function returns 0 for v == 0.
*/
inline unsigned next_power_of_two(unsigned v) {
    v--;
    v |= v >> 1;
    v |= v >> 2;
    v |= v >> 4;
    v |= v >> 8;
    v |= v >> 16;
    v++;
    return v;
}

/**
   \brief Return the position of the most significant bit.
*/
unsigned log2(unsigned v);
unsigned uint64_log2(uint64_t v);

static_assert(sizeof(unsigned) == 4, "unsigned are 32 bits");

// Return the number of 1 bits in v.
// see e.g. http://en.wikipedia.org/wiki/Hamming_weight
static inline unsigned get_num_1bits(unsigned v) {
#ifdef __GNUC__
    return __builtin_popcount(v);
#else
#ifdef Z3DEBUG
    unsigned c;
    unsigned v1 = v;
    for (c = 0; v1; c++) {
        v1 &= v1 - 1; 
    }
#endif
    v = v - ((v >> 1) & 0x55555555);                    
    v = (v & 0x33333333) + ((v >> 2) & 0x33333333);     
    unsigned r = (((v + (v >> 4)) & 0xF0F0F0F) * 0x1010101) >> 24; 
    SASSERT(c == r);
    return r;
#endif
}

static inline unsigned get_num_1bits(uint64_t v) {
#ifdef __GNUC__
    return __builtin_popcountll(v);
#else
#ifdef Z3DEBUG
    unsigned c;
    uint64_t v1 = v;
    for (c = 0; v1; c++) {
        v1 &= v1 - 1; 
    }
#endif
    v = v - (v >> 1) & 0x5555555555555555;
    v = (v & 0x3333333333333333) + ((v >> 2) & 0x3333333333333333); 
    v = (v + (v >> 4)) & 0x0F0F0F0F0F0F0F0F;
    uint64_t r = (v * 0x0101010101010101) >> 56;
    SASSERT(c == r);
#endif
}

// Remark: on gcc, the operators << and >> do not produce zero when the second argument >= 64.
// So, I'm using the following two definitions to fix the problem
static inline uint64_t shift_right(uint64_t x, uint64_t y) {
    return y < 64ull ? (x >> y) : 0ull;
}

static inline uint64_t shift_left(uint64_t x, uint64_t y) {
    return y < 64ull ? (x << y) : 0ull;
}

template<class T, size_t N> char (*ArraySizer(T (&)[N]))[N]; 
// For determining the length of an array. See ARRAYSIZE() macro. This function is never actually called.

#define Z3_ARRAYSIZE(a) sizeof(*ArraySizer(a))

template<typename IT>
void display(std::ostream & out, const IT & begin, const IT & end, const char * sep, bool & first) {
    for(IT it = begin; it != end; ++it) {
    if (first) {
        first = false;
    }
    else {
        out << sep;
    }
    out << *it;
    }
}

template<typename IT>
void display(std::ostream & out, const IT & begin, const IT & end, const char * sep = " ") {
    bool first = true;
    display(out, begin, end, sep, first);
}

template<typename T>
struct delete_proc {
    void operator()(T * ptr) { 
    if (ptr) 
        dealloc(ptr);    
    }
};

void set_verbosity_level(unsigned lvl);
unsigned get_verbosity_level();
std::ostream& verbose_stream();
void set_verbose_stream(std::ostream& str);

class scoped_set_verbosity_level {
    unsigned m_prev;
public:
    scoped_set_verbosity_level(unsigned lvl) {
      m_prev = get_verbosity_level();
      set_verbosity_level(lvl);
    }
    ~scoped_set_verbosity_level() {
      set_verbosity_level(m_prev);
    }
};
  
#define IF_VERBOSE(LVL, CODE) { if (get_verbosity_level() >= LVL) { THREAD_LOCK(CODE); } } ((void) 0)              



template<typename T>
struct default_eq {
    typedef T data;
    bool operator()(const T & e1, const T & e2) const {
        return e1 == e2;
    }
};

template<typename T>
struct ptr_eq {
    typedef T * data;
    bool operator()(T * a1, T * a2) const { 
        return a1 == a2;
    }
};

template<typename T>
struct deref_eq {
    typedef T * data;
    bool operator()(T * a1, T * a2) const { 
        return *a1 == *a2;
    }
};

template<typename T>
class scoped_ptr {
    T * m_ptr;
public:
    scoped_ptr(T * ptr=nullptr):
        m_ptr(ptr) {
    }

    scoped_ptr(scoped_ptr &&other) noexcept : m_ptr(nullptr) {
        std::swap(m_ptr, other.m_ptr);
    }

    ~scoped_ptr() {
        dealloc(m_ptr);
    }

    T * operator->() const { 
        return m_ptr; 
    }

    T * get() const { 
        return m_ptr; 
    }

    operator bool() const { 
        return m_ptr != nullptr;
    }
    
    const T & operator*() const {
        return *m_ptr;
    }

    T & operator*() {
        return *m_ptr;
    }

    scoped_ptr & operator=(T * n) {
        if (m_ptr != n) {
            dealloc(m_ptr);
            m_ptr = n;
        }
        return *this;
    }

    scoped_ptr& operator=(scoped_ptr&& other) {
        *this = other.detach();
        return *this;
    };

    T * detach() {
        T* tmp = m_ptr;
        m_ptr = nullptr;
        return tmp;
    }

    void swap(scoped_ptr & p) {
        std::swap(m_ptr, p.m_ptr);
    }
};

template<typename T1, typename T2>
inline std::ostream & operator<<(std::ostream & out, std::pair<T1, T2> const & p) {
    out << "(" << p.first << ", " << p.second << ")";
    return out;
}

#ifndef _WINDOWS
#ifndef __declspec
#define __declspec(X)
#endif
#endif

template<typename T>
class flet {
    T & m_ref;
    T   m_old_value;
public:
    flet(T & ref, const T & new_value):
        m_ref(ref),
        m_old_value(ref) {
        m_ref = new_value;
    }
    ~flet() {
        m_ref = m_old_value;
    }
};

template<typename T>
bool compare_arrays(const T * array1, const T * array2, unsigned size) {
    for (unsigned i = 0; i < size; i++) {
        if (!(array1[i] == array2[i])) {
            return false;
        }
    }
    return true;
}

template<typename T>
void force_ptr_array_size(T & v, unsigned sz) {
    if (sz > v.size()) {
        v.resize(sz);
    }
}

class random_gen {
    unsigned m_data;
public:
    random_gen(unsigned seed = 0):
        m_data(seed) {
    }

    void set_seed(unsigned s) { m_data = s; }

    int operator()() {
        return ((m_data = m_data * 214013L + 2531011L) >> 16) & 0x7fff; 
    }

    unsigned operator()(unsigned u) {
        unsigned r = static_cast<unsigned>((*this)());
        return r % u;
    }
    
    static int max_value() {
        return 0x7fff;
    }
};

template<typename T>
void shuffle(unsigned sz, T * array, random_gen & gen) {
    int n = sz;
    while (--n > 0) {
        int k = gen() % (n + 1);
        std::swap(array[n], array[k]);
    }
}

void fatal_error(int error_code);

void set_fatal_error_handler(void (*pfn)(int error_code));


template<typename S, typename T>
<<<<<<< HEAD
bool any_of(S&& set, T const& p) {
=======
bool any_of(S const& set, T const& p) {
>>>>>>> 6afed081
    for (auto const& s : set)
        if (p(s))
            return true;
    return false;
}

template<typename S, typename T>
<<<<<<< HEAD
bool all_of(S&& set, T const& p) {
=======
bool all_of(S const& set, T const& p) {
>>>>>>> 6afed081
    for (auto const& s : set)
        if (!p(s))
            return false;
    return true;
}

template<typename S, typename R>
R find(S const& set, std::function<bool(R)> p) {
    for (auto const& s : set)
        if (p(s))
            return s;
    throw default_exception("element not found");
}

/**
   \brief Iterator for the [0..sz[0]) X [0..sz[1]) X ... X [0..sz[n-1]).
   it contains the current value.
   Return true if there is a next element, and store the next element in it.
*/
bool product_iterator_next(unsigned n, unsigned const * sz, unsigned * it);

/**
   \brief Macro for avoiding error messages.
*/
#define TRUSTME(cond) if (!cond) { UNREACHABLE(); fatal_error(0); exit(0); }

class escaped {
    char const * m_str;
    bool         m_trim_nl; // if true -> eliminate '\n' in the end of m_str.
    unsigned     m_indent;
    char const * end() const;
public:
    escaped(char const * str, bool trim_nl = false, unsigned indent = 0):m_str(str), m_trim_nl(trim_nl), m_indent(indent) {}
    escaped(const std::string &str, bool trim_nl = false, unsigned indent = 0):m_str(str.c_str()), m_trim_nl(trim_nl), m_indent(indent) {}
    void display(std::ostream & out) const;
};

inline std::ostream & operator<<(std::ostream & out, escaped const & s) { s.display(out); return out; }

inline size_t megabytes_to_bytes(unsigned mb) {
    if (mb == UINT_MAX)
        return SIZE_MAX;
    unsigned long long b = static_cast<unsigned long long>(mb) * 1024ull * 1024ull;
    size_t r = static_cast<size_t>(b);
    if (r != b)  // overflow
        r = SIZE_MAX;    
    return r;
}

/** Compact version of std::count */
template <typename Container, typename Item>
std::size_t count(Container const& c, Item x)
{
    using std::begin, std::end;  // allows begin(c) to also find c.begin()
    return std::count(begin(c), end(c), std::forward<Item>(x));
}

/** Compact version of std::count_if */
template <typename Container, typename Predicate>
std::size_t count_if(Container const& c, Predicate p)
{
    using std::begin, std::end;  // allows begin(c) to also find c.begin()
    return std::count_if(begin(c), end(c), std::forward<Predicate>(p));
}

/** Basic version of https://en.cppreference.com/w/cpp/experimental/scope_exit */
template <typename Callable>
class on_scope_exit final {
    Callable m_ef;
public:
    on_scope_exit(Callable&& ef)
        : m_ef(std::forward<Callable>(ef))
    { }
    ~on_scope_exit() {
        m_ef();
    }
};

/** Helper type for std::visit, see examples on https://en.cppreference.com/w/cpp/utility/variant/visit */
template <typename T>
struct always_false : std::false_type {};<|MERGE_RESOLUTION|>--- conflicted
+++ resolved
@@ -374,11 +374,7 @@
 
 
 template<typename S, typename T>
-<<<<<<< HEAD
-bool any_of(S&& set, T const& p) {
-=======
 bool any_of(S const& set, T const& p) {
->>>>>>> 6afed081
     for (auto const& s : set)
         if (p(s))
             return true;
@@ -386,11 +382,7 @@
 }
 
 template<typename S, typename T>
-<<<<<<< HEAD
-bool all_of(S&& set, T const& p) {
-=======
 bool all_of(S const& set, T const& p) {
->>>>>>> 6afed081
     for (auto const& s : set)
         if (!p(s))
             return false;
