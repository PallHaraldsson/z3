/*++
Copyright (c) 2006 Microsoft Corporation

Module Name:

    debug.h

Abstract:

    Basic debugging support.

Author:

    Leonardo de Moura (leonardo) 2006-09-11.

Revision History:

--*/
#pragma once

#include <stdlib.h>
#include <iostream>

void enable_assertions(bool f);
bool assertions_enabled();

enum class debug_action {
    ask,
    cont,
    abort,
    stop,
    throw_exception,
    invoke_debugger,
};
debug_action get_default_debug_action();
void set_default_debug_action(debug_action a);

enum class exit_action {
    exit,
    throw_exception,
};
exit_action get_default_exit_action();
void set_default_exit_action(exit_action a);
void invoke_exit_action(unsigned int code);

#include "util/error_codes.h"
#include "util/warning.h"

#ifdef Z3DEBUG
#define DEBUG_CODE(CODE) { CODE } ((void) 0)
#else
#define DEBUG_CODE(CODE) ((void) 0)
#endif

#ifdef __APPLE__
#include <TargetConditionals.h>
#if !TARGET_OS_OSX
#define NO_Z3_DEBUGGER
#endif
#endif

#ifdef __EMSCRIPTEN__
#define NO_Z3_DEBUGGER
#endif

#ifdef NO_Z3_DEBUGGER
#define INVOKE_DEBUGGER() invoke_exit_action(ERR_INTERNAL_FATAL)
#else
#ifdef _WINDOWS
#define INVOKE_DEBUGGER() __debugbreak()
#else
void invoke_gdb();
#define INVOKE_DEBUGGER() invoke_gdb()
#endif
#endif

void notify_assertion_violation(const char * file_name, int line, const char * condition);
void enable_debug(const char * tag);
void disable_debug(const char * tag);
bool is_debug_enabled(const char * tag);


#define SASSERT(COND) DEBUG_CODE(if (assertions_enabled() && !(COND)) { notify_assertion_violation(__FILE__, __LINE__, #COND); INVOKE_DEBUGGER(); })
#define CASSERT(TAG, COND) DEBUG_CODE(if (assertions_enabled() && is_debug_enabled(TAG) && !(COND)) { notify_assertion_violation(__FILE__, __LINE__, #COND); INVOKE_DEBUGGER(); })
#define XASSERT(COND, EXTRA_CODE) DEBUG_CODE(if (assertions_enabled() && !(COND)) { notify_assertion_violation(__FILE__, __LINE__, #COND); { EXTRA_CODE } INVOKE_DEBUGGER(); })

#define SASSERT_EQ(LHS, RHS)                                                     \
    DEBUG_CODE(if (assertions_enabled() && !((LHS) == (RHS))) {                  \
        notify_assertion_violation(__FILE__, __LINE__, #LHS " == " #RHS);        \
        std::cerr << "LHS value: " << (LHS) << "\nRHS value: " << (RHS) << "\n"; \
        INVOKE_DEBUGGER();                                                       \
    })

#ifdef Z3DEBUG
# define UNREACHABLE() DEBUG_CODE(notify_assertion_violation(__FILE__, __LINE__, "UNEXPECTED CODE WAS REACHED."); INVOKE_DEBUGGER();)
#else
# define UNREACHABLE() { notify_assertion_violation(__FILE__, __LINE__, "UNEXPECTED CODE WAS REACHED."); invoke_exit_action(ERR_UNREACHABLE); } ((void) 0)
#endif

#ifdef Z3DEBUG
# define NOT_IMPLEMENTED_YET() DEBUG_CODE(notify_assertion_violation(__FILE__, __LINE__, "NOT IMPLEMENTED YET!"); INVOKE_DEBUGGER();)
#else
# define NOT_IMPLEMENTED_YET() { notify_assertion_violation(__FILE__, __LINE__, "NOT IMPLEMENTED YET!"); invoke_exit_action(ERR_NOT_IMPLEMENTED_YET); } ((void) 0)
#endif

#define VERIFY(_x_) if (!(_x_)) {                                                       \
        notify_assertion_violation(__FILE__, __LINE__, "Failed to verify: " #_x_ "\n"); \
        invoke_exit_action(ERR_UNREACHABLE);                                                          \
    }

#define VERIFY_EQ(LHS, RHS)                                                                         \
    if (!((LHS) == (RHS))) {                                                                        \
        notify_assertion_violation(__FILE__, __LINE__, "Failed to verify: " #LHS " == " #RHS "\n"); \
        std::cerr << "LHS value: " << (LHS) << "\nRHS value: " << (RHS) << "\n";                    \
<<<<<<< HEAD
        DEBUG_CODE(INVOKE_DEBUGGER(););                                                             \
        exit(ERR_UNREACHABLE);                                                                      \
=======
        invoke_exit_action(ERR_UNREACHABLE);                                                                      \
>>>>>>> efc89326
    }

#define ENSURE(_x_) VERIFY(_x_)


void finalize_debug();
/*
  ADD_FINALIZER('finalize_debug();')
*/<|MERGE_RESOLUTION|>--- conflicted
+++ resolved
@@ -112,12 +112,7 @@
     if (!((LHS) == (RHS))) {                                                                        \
         notify_assertion_violation(__FILE__, __LINE__, "Failed to verify: " #LHS " == " #RHS "\n"); \
         std::cerr << "LHS value: " << (LHS) << "\nRHS value: " << (RHS) << "\n";                    \
-<<<<<<< HEAD
-        DEBUG_CODE(INVOKE_DEBUGGER(););                                                             \
-        exit(ERR_UNREACHABLE);                                                                      \
-=======
         invoke_exit_action(ERR_UNREACHABLE);                                                                      \
->>>>>>> efc89326
     }
 
 #define ENSURE(_x_) VERIFY(_x_)
