/*++
Copyright (c) 2006 Microsoft Corporation

Module Name:

    theory_arith_core.h

Abstract:

    <abstract>

Author:

    Leonardo de Moura (leonardo) 2008-04-22.

Revision History:

--*/
#ifndef THEORY_ARITH_CORE_H_
#define THEORY_ARITH_CORE_H_

#include "smt/smt_context.h"
#include "smt/theory_arith.h"
#include "ast/ast_pp.h"
#include "ast/ast_ll_pp.h"
#include "smt/smt_model_generator.h"
#include "ast/ast_smt2_pp.h"

namespace smt {

    template<typename Ext>
    void theory_arith<Ext>::found_unsupported_op(app * n) {
        if (!m_found_unsupported_op) {
            TRACE("arith", tout << "found non supported expression:\n" << mk_pp(n, get_manager()) << "\n";);
            get_context().push_trail(value_trail<context, bool>(m_found_unsupported_op));
            m_found_unsupported_op = true;
        }
    }

    template<typename Ext>
    void theory_arith<Ext>::found_underspecified_op(app * n) {
        if (!m_found_underspecified_op) {
            TRACE("arith", tout << "found underspecified expression:\n" << mk_pp(n, get_manager()) << "\n";);
            get_context().push_trail(value_trail<context, bool>(m_found_underspecified_op));
            m_found_underspecified_op = true;
        }
    }

    template<typename Ext>
    bool theory_arith<Ext>::process_atoms() const {
        if (!adaptive())
            return true;
        unsigned total_conflicts = get_context().get_num_conflicts();
        if (total_conflicts < 10)
            return true;
        double f = static_cast<double>(get_num_conflicts())/static_cast<double>(total_conflicts);
        TRACE_CODE({
            static unsigned counter = 0;
            counter++;
            if (counter % 1000 == 0) {
                TRACE("arith_adaptive", tout << "arith_conflicts: " << get_num_conflicts() << " total_conflicts: " << total_conflicts << " factor: " << f << "\n";);
            }
        });
        return f >= adaptive_assertion_threshold();
    }

    template<typename Ext>
    bool theory_arith<Ext>::is_int_expr(expr* e) {
#if 0
        return m_util.is_int(e);
#else
        return m_util.is_int_expr(e);
#endif
    }


    template<typename Ext>
    theory_var theory_arith<Ext>::mk_var(enode * n) {
        theory_var r = theory::mk_var(n);
        SASSERT(r == static_cast<int>(m_columns.size()));
        SASSERT(check_vector_sizes());
        bool is_int  = is_int_expr(n->get_owner());
        TRACE("mk_arith_var", tout << mk_pp(n->get_owner(), get_manager()) << " is_int: " << is_int << "\n";);
        m_columns          .push_back(column());
        m_data             .push_back(var_data(is_int));
        if (random_initial_value()) {
            unsigned val = (m_random()%(random_upper() - random_lower())) + random_lower();
            m_value        .push_back(inf_numeral(val));
        }
        else {
            m_value        .push_back(inf_numeral());
        }
        m_old_value        .push_back(inf_numeral());
        SASSERT(m_var_occs.size() == static_cast<unsigned>(r));
        m_var_occs         .push_back(atoms());
        SASSERT(m_var_occs.back().empty());
        m_unassigned_atoms .push_back(0);
        m_var_pos          .push_back(-1);
        m_bounds[0]        .push_back(0);
        m_bounds[1]        .push_back(0);
        if (r >= static_cast<int>(m_to_patch.get_bounds()))
            m_to_patch.set_bounds(r + 1);
        m_in_update_trail_stack.assure_domain(r);
        m_left_basis.assure_domain(r);
        m_in_to_check.assure_domain(r);
        if (is_pure_monomial(n->get_owner()))
            m_nl_monomials.push_back(r);
        SASSERT(check_vector_sizes());
        SASSERT(m_var_occs[r].empty());
        TRACE("mk_arith_var",
              tout << "#" << n->get_owner_id() << " :=\n" << mk_ll_pp(n->get_owner(), get_manager()) << "\n";
              tout << "is_attached_to_var: " << is_attached_to_var(n) << ", var: " << n->get_th_var(get_id()) << "\n";);
        get_context().attach_th_var(n, this, r);
        SASSERT(m_var_occs.back().empty());
        return r;
    }

    template<typename Ext>
    inline bool theory_arith<Ext>::reflection_enabled() const {
        return m_params.m_arith_reflect;
    }

    template<typename Ext>
    inline bool theory_arith<Ext>::reflect(app * n) const {
        if (reflection_enabled())
            return true; // reflect everything
        // Every underspecified operator must be reflected in the egraph.
        // Although it is underspecified, it is still a function.
        // For example, a/b != a/0 then we must have b != 0
        // I use the Egraph to enforce that.
        if (n->get_family_id() == get_id()) {
            switch (n->get_decl_kind()) {
            case OP_DIV:
            case OP_IDIV:
            case OP_REM:
            case OP_MOD:
                return true;
            default:
                break;
            }
        }
        return false;
    }

    template<typename Ext>
    inline bool theory_arith<Ext>::enable_cgc_for(app * n) const {
        // Congruence closure is not enabled for (+ ...) and (* ...) applications.
        return !(n->get_family_id() == get_id() && (n->get_decl_kind() == OP_ADD || n->get_decl_kind() == OP_MUL));
    }

    /**
       \brief Create an enode for n.
    */
    template<typename Ext>
    enode * theory_arith<Ext>::mk_enode(app * n) {
        context & ctx = get_context();
        if (ctx.e_internalized(n))
            return ctx.get_enode(n);
        else
            return ctx.mk_enode(n, !reflect(n), false, enable_cgc_for(n));
    }

    /**
       \brief Create an enode for n if reflection is enabled.
    */
    template<typename Ext>
    void theory_arith<Ext>::mk_enode_if_reflect(app * n) {
        if (reflection_enabled()) {
            // make sure that n is in the e-graph
            mk_enode(n);
        }
    }

    /**
       \brief access the current set of variables associated with row.
     */
    template<typename Ext>
    uint_set& theory_arith<Ext>::row_vars() {
        SASSERT(m_row_vars_top > 0);
        return m_row_vars[m_row_vars_top-1];
    }

    /**
       \brief Add coeff * v to the row r.
       The column is also updated.
    */
    template<typename Ext>
    template<bool invert>
    void theory_arith<Ext>::add_row_entry(unsigned r_id, numeral const & coeff, theory_var v) {
        row    & r          = m_rows[r_id];
        column & c          = m_columns[v];
        if (row_vars().contains(v)) {
            typename vector<row_entry>::iterator it = r.begin_entries();
            typename vector<row_entry>::iterator end = r.end_entries();
            bool found = false;
            for (; !found && it != end; ++it) {
                SASSERT(!it->is_dead());
                if (it->m_var == v) {
                    if (invert) {
                        it->m_coeff -= coeff;
                    }
                    else {
                        it->m_coeff += coeff;
                    }
                    found = true;
                }
            }
            SASSERT(found);
            return;
        }
        row_vars().insert(v);
        int r_idx;
        row_entry & r_entry = r.add_row_entry(r_idx);
        int c_idx;
        col_entry & c_entry = c.add_col_entry(c_idx);

        r_entry.m_var       = v;
        r_entry.m_coeff     = coeff;
        if (invert)
            r_entry.m_coeff .neg();
        r_entry.m_col_idx   = c_idx;

        c_entry.m_row_id    = r_id;
        c_entry.m_row_idx   = r_idx;
    }

    /**
       \brief Internalize the monomial of a polynomial. Store the monomial in the given row.
       The monomial is negated before being inserted into the row.
    */
    template<typename Ext>
    void theory_arith<Ext>::internalize_internal_monomial(app * m, unsigned r_id) {
        context & ctx = get_context();
        if (ctx.e_internalized(m)) {
            enode * e    = ctx.get_enode(m);
            if (is_attached_to_var(e)) {
                // there is already a theory variable (i.e., name) for m.
                theory_var v = e->get_th_var(get_id());
                add_row_entry<false>(r_id, numeral::minus_one(), v);
                return;
            }
        }
        rational _val;
        expr* arg1, *arg2;
        if (m_util.is_mul(m, arg1, arg2) && m_util.is_numeral(arg1, _val) && is_app(arg1) && is_app(arg2)) {
            SASSERT(m->get_num_args() == 2);
            numeral val(_val);
            theory_var v = internalize_term_core(to_app(arg2));
            if (reflection_enabled()) {
                internalize_term_core(to_app(arg1));
                mk_enode(m);
            }
            add_row_entry<true>(r_id, val, v);
        }
        else {
            theory_var v = internalize_term_core(m);
            add_row_entry<false>(r_id, numeral::minus_one(), v);
        }
    }

    /**
       \brief Internalize a polynomial (+ h t). Return an alias for the monomial, that is,
       a variable v such that v = (+ h t) is a new row in the tableau.
    */
    template<typename Ext>
    theory_var theory_arith<Ext>::internalize_add(app * n) {
        TRACE("add_bug", tout << "n: " << mk_pp(n, get_manager()) << "\n";);
        CTRACE("internalize_add_bug", n->get_num_args() == 2 && n->get_arg(0) == n->get_arg(1), tout << "n: " << mk_pp(n, get_manager()) << "\n";);
        SASSERT(m_util.is_add(n));
        unsigned r_id = mk_row();
        scoped_row_vars _sc(m_row_vars, m_row_vars_top);
        unsigned num_args = n->get_num_args();
        for (unsigned i = 0; i < num_args; i++) {
            if (is_var(n->get_arg(i))) {
                std::ostringstream strm;
                strm << mk_pp(n, get_manager()) << " contains a free variable";
                throw default_exception(strm.str());
            }
            internalize_internal_monomial(to_app(n->get_arg(i)), r_id);
        }
        enode * e = mk_enode(n);
        theory_var v = e->get_th_var(get_id());
        if (v == null_theory_var) {
            v = mk_var(e);
            add_row_entry<false>(r_id, numeral::one(), v);
            init_row(r_id);
        }
        else {
            // HACK: n was already internalized by the internalize_internal_monomial or internalize_internal_add call above.
            // This can happen when one of calls invoke (indirectly) mk_axiom.
            // For example, they contain a nested to_int(t) term.
            // TODO: reimplement mk_axiom. The current implementation is flaky.
            // I should cache the axioms that need to be created. They should only be internalized after we finished internalizing the
            // current atom. Several other theories have similar problems.
            del_row(r_id);
        }
        return v;
    }

    /**
       \brief Internalize a term (* x y z) that does not contain a coefficient (numeral).
    */
    template<typename Ext>
    theory_var theory_arith<Ext>::internalize_mul_core(app * m) {
        TRACE("internalize_mul_core", tout << "internalizing...\n" << mk_pp(m,get_manager()) << "\n";);
        if (!m_util.is_mul(m))
            return internalize_term_core(m);
        for (unsigned i = 0; i < m->get_num_args(); i++) {
            app * arg = to_app(m->get_arg(i));
            SASSERT(!m_util.is_numeral(arg));
            theory_var v = internalize_term_core(arg);
            if (v == null_theory_var) {
                mk_var(mk_enode(arg));
            }
        }
        enode * e    = mk_enode(m);
        theory_var v = e->get_th_var(get_id());
        if (v == null_theory_var) {
            v = mk_var(e);
        }
        return v;
    }

    /**
       \brief Internalize the terms of the form (* c (* t1 ... tn)) and (* t1 ... tn).
       Return an alias for the term.
    */
    template<typename Ext>
    theory_var theory_arith<Ext>::internalize_mul(app * m) {
        rational _val;
        SASSERT(m_util.is_mul(m));
        if (m_util.is_numeral(m->get_arg(0), _val)) {
            SASSERT(m->get_num_args() == 2);
            numeral val(_val);
            SASSERT(!val.is_one());
            unsigned r_id = mk_row();
            scoped_row_vars _sc(m_row_vars, m_row_vars_top);
            if (is_var(m->get_arg(1))) {
                std::ostringstream strm;
                strm << mk_pp(m, get_manager()) << " contains a free variable";
                throw default_exception(strm.str());
            }
            if (reflection_enabled())
                internalize_term_core(to_app(m->get_arg(0)));
            theory_var v = internalize_mul_core(to_app(m->get_arg(1)));
            add_row_entry<true>(r_id, val, v);
            enode * e      = mk_enode(m);
            theory_var s   = mk_var(e);
            add_row_entry<false>(r_id, numeral::one(), s);
            init_row(r_id);
            return s;
        }
        else {
            return internalize_mul_core(m);
        }
    }

    template<typename Ext>
    theory_var theory_arith<Ext>::mk_binary_op(app * n) {
        SASSERT(n->get_num_args() == 2);
        context & ctx     = get_context();
        if (ctx.e_internalized(n))
            return expr2var(n);
        ctx.internalize(n->get_arg(0), false);
        ctx.internalize(n->get_arg(1), false);
        enode * e         = mk_enode(n);
        return mk_var(e);
    }

    template<typename Ext>
    theory_var theory_arith<Ext>::internalize_div(app * n) {
        rational r(1);
        if (!m_util.is_numeral(n->get_arg(1), r) || r.is_zero()) found_underspecified_op(n);
        found_underspecified_op(n);
        theory_var s      = mk_binary_op(n);
        context & ctx     = get_context();
        if (!ctx.relevancy())
            mk_div_axiom(n->get_arg(0), n->get_arg(1));
        return s;
    }

    template<typename Ext>
    theory_var theory_arith<Ext>::internalize_idiv(app * n) {
        rational r;
        if (!m_util.is_numeral(n->get_arg(1), r) || r.is_zero()) found_underspecified_op(n);
        theory_var s      = mk_binary_op(n);
        context & ctx     = get_context();
        app * mod         = m_util.mk_mod(n->get_arg(0), n->get_arg(1));
        ctx.internalize(mod, false);
        if (ctx.relevancy())
            ctx.add_relevancy_dependency(n, mod);
        return s;
    }

    template<typename Ext>
    theory_var theory_arith<Ext>::internalize_mod(app * n) {
        TRACE("arith_mod", tout << "internalizing...\n" << mk_pp(n, get_manager()) << "\n";);
        rational r(1);
        if (!m_util.is_numeral(n->get_arg(1), r) || r.is_zero()) found_underspecified_op(n);
        theory_var s      = mk_binary_op(n);
        context & ctx     = get_context();
        if (!ctx.relevancy())
            mk_idiv_mod_axioms(n->get_arg(0), n->get_arg(1));
        return s;
    }

    template<typename Ext>
    theory_var theory_arith<Ext>::internalize_rem(app * n) {
        rational r(1);
        if (!m_util.is_numeral(n->get_arg(1), r) || r.is_zero()) found_underspecified_op(n);
        theory_var s  = mk_binary_op(n);
        context & ctx = get_context();
        if (!ctx.relevancy()) {
            mk_rem_axiom(n->get_arg(0), n->get_arg(1));
        }
        return s;
    }

    template<typename Ext>
    void theory_arith<Ext>::mk_axiom(expr * ante, expr * conseq, bool simplify_conseq) {
        ast_manager & m = get_manager();
        context & ctx   = get_context();
        th_rewriter & s  = ctx.get_rewriter();
        expr_ref s_ante(m), s_conseq(m);
        expr* s_conseq_n, * s_ante_n;
        bool negated;

        s(ante, s_ante);
        if (ctx.get_cancel_flag()) return;
        negated = m.is_not(s_ante, s_ante_n);
        if (negated) s_ante = s_ante_n;
        ctx.internalize(s_ante, false);
        literal l_ante = ctx.get_literal(s_ante);
        if (negated) l_ante.neg();

        s_conseq = conseq;
        if (simplify_conseq) s(conseq, s_conseq);
        if (ctx.get_cancel_flag()) return;
        negated = m.is_not(s_conseq, s_conseq_n);
        if (negated) s_conseq = s_conseq_n;
        ctx.internalize(s_conseq, false);
        literal l_conseq = ctx.get_literal(s_conseq);
        if (negated) l_conseq.neg();

        TRACE("arith_axiom", tout << mk_pp(ante, m) << "\n" << mk_pp(conseq, m) << "\n";
              tout << s_ante << "\n" << s_conseq << "\n";
              tout << l_ante << "\n" << l_conseq << "\n";);

        // literal lits[2] = {l_ante, l_conseq};
        mk_clause(l_ante, l_conseq, 0, nullptr);
        if (ctx.relevancy()) {
            if (l_ante == false_literal) {
                ctx.mark_as_relevant(l_conseq);
            }
            else {
                // We must mark the antecedent as relevant, otherwise the
                // core will not propagate it to the theory of arithmetic.
                // In a previous version, we were not doing that.
                // The core was assigning it to true, this assignment was inconsistent with
                // the state of the theory of arithmetic, but the conflict was not detected
                // because it was not propagated to this theory.
                ctx.mark_as_relevant(l_ante);
                ctx.add_rel_watch(~l_ante, s_conseq); // mark consequent as relevant if antecedent is false.
            }
        }
    }

    template<typename Ext>
    void theory_arith<Ext>::mk_div_axiom(expr * p, expr * q) {
        if (!m_util.is_zero(q)) {
            ast_manager & m    = get_manager();
            expr_ref div(m), zero(m), eqz(m), eq(m);
            TRACE("div_axiom_bug", tout << "expanding div_axiom for: " << mk_pp(p, m) << " / " << mk_pp(q, m) << "\n";);
            div         = m_util.mk_div(p, q);
            zero        = m_util.mk_numeral(rational(0), false);
            eqz         = m.mk_eq(q, zero);
            eq          = m.mk_eq(m_util.mk_mul(q, div), p);
            TRACE("div_axiom_bug", tout << "eqz: " << mk_pp(eqz, m) << "\neq: " << mk_pp(eq, m) << "\n";);
            mk_axiom(eqz, eq);
        }
    }

    template<typename Ext>
    void theory_arith<Ext>::mk_idiv_mod_axioms(expr * dividend, expr * divisor) {
        if (!m_util.is_zero(divisor)) {
            ast_manager & m = get_manager();
            // if divisor is zero, then idiv and mod are uninterpreted functions.
            expr_ref div(m), mod(m), zero(m), abs_divisor(m), one(m);
            expr_ref eqz(m), eq(m), lower(m), upper(m);
            th_rewriter & s  = get_context().get_rewriter();
            div         = m_util.mk_idiv(dividend, divisor);
            mod         = m_util.mk_mod(dividend, divisor);
            zero        = m_util.mk_int(0);
            one        = m_util.mk_int(1);
            abs_divisor = m_util.mk_sub(m.mk_ite(m_util.mk_lt(divisor, zero), m_util.mk_sub(zero, divisor), divisor), one);
            s(abs_divisor);
            eqz         = m.mk_eq(divisor, zero);
            eq          = m.mk_eq(m_util.mk_add(m_util.mk_mul(divisor, div), mod), dividend);
            lower       = m_util.mk_ge(mod, zero);
            upper       = m_util.mk_le(mod, abs_divisor);
            TRACE("div_axiom_bug",
                  tout << "eqz:   " << eqz << " neq: " << eq << "\n";
                  tout << "lower: " << lower << "\n";
                  tout << "upper: " << upper << "\n";);

            mk_axiom(eqz, eq,    true);
            mk_axiom(eqz, lower, false);
            mk_axiom(eqz, upper, !m_util.is_numeral(abs_divisor));
            rational k;
            context& ctx = get_context();
            (void)ctx;
            if (m_params.m_arith_enum_const_mod && m_util.is_numeral(divisor, k) &&
                k.is_pos() && k < rational(8)) {
                rational j(0);
#if 1
                literal_buffer lits;
                expr_ref mod_j(m);
                while(j < k) {
                    mod_j = m.mk_eq(mod, m_util.mk_numeral(j, true));
                    ctx.internalize(mod_j, false);
                    literal lit(ctx.get_literal(mod_j));
                    lits.push_back(lit);
                    ctx.mark_as_relevant(lit);
                    j += rational(1);
                }
                ctx.mk_th_axiom(get_id(), lits.size(), lits.begin());

#else
                // performs slightly worse.
                literal_buffer lits;
                expr_ref mod_j(m), div_j(m), num_j(m), n_mod_j(m), n_div_j(m);
                context& ctx = get_context();
                while(j < k) {
                    num_j = m_util.mk_numeral(j, true);
                    mod_j = m.mk_eq(mod, num_j);
                    div_j = m.mk_eq(dividend, m_util.mk_add(m_util.mk_mul(div, divisor), num_j));
                    n_mod_j = m.mk_not(mod_j);
                    n_div_j = m.mk_not(div_j);
                    mk_axiom(n_mod_j, div_j);
                    mk_axiom(n_div_j, mod_j);
                    j += rational(1);
                }
#endif
            }
#if 0
            // e-matching is too restrictive for multiplication.
            // also suffers from use-after free so formulas have to be pinned in solver.
            // 
            if (!m_util.is_numeral(divisor)) {
                //
                // forall x . (or (= y 0) (= (div (* x y) y) x))
                // forall x . (=> (= y 0) (= (div (* x y) y) (div 0 0)))
                // 
                sort* intS = m_util.mk_int();
                var_ref v(m.mk_var(0, intS), m);
                app_ref mul(m_util.mk_mul(divisor, v), m);
                app_ref div(m_util.mk_idiv(mul, divisor), m);
                expr_ref divp1(m.mk_pattern(div), m);
                app_ref mul2(m_util.mk_mul(v, divisor), m);
                app_ref div2(m_util.mk_idiv(mul2, divisor), m);
                expr_ref divp2(m.mk_pattern(div2), m);
                expr_ref fml1(m.mk_or(m.mk_not(eqz), m.mk_eq(div, m_util.mk_idiv(zero, zero))), m);
                expr_ref fml2(m.mk_or(eqz, m.mk_eq(div, v)), m);
                symbol name("?x");
                expr* pats[2] = { divp1, divp2 };
                expr_ref fml(m);
                fml = m.mk_forall(1, &intS, &name, fml1, 0, symbol::null, symbol::null, 2, pats, 0, nullptr);
                proof_ref pr(m.mk_asserted(fml), m);
                ctx.internalize_assertion(fml, pr, 0);
                fml = m.mk_forall(1, &intS, &name, fml2, 0, symbol::null, symbol::null, 2, pats, 0, nullptr);
                pr = m.mk_asserted(fml);
                ctx.internalize_assertion(fml, pr, 0);
            }
#endif
        }
    }

    template<typename Ext>
    void theory_arith<Ext>::mk_rem_axiom(expr * dividend, expr * divisor) {
        // if divisor is zero, then rem is an uninterpreted function.
        ast_manager & m    = get_manager();
        expr * zero        = m_util.mk_numeral(rational(0), true);
        expr * rem         = m_util.mk_rem(dividend, divisor);
        expr * mod         = m_util.mk_mod(dividend, divisor);
        expr_ref dltz(m), eq1(m), eq2(m);
        dltz               = m_util.mk_lt(divisor, zero);
        eq1                = m.mk_eq(rem, mod);
        eq2                = m.mk_eq(rem, m_util.mk_sub(zero, mod));
        // n < 0 || rem(a,n) = mod(a, n)
        mk_axiom(dltz, eq1);
        dltz               = m.mk_not(dltz);
        // !n < 0 || rem(a,n) = -mod(a, n)
        mk_axiom(dltz, eq2);
    }

    //
    // create the term: s := x - to_real(to_int(x))
    // add the bounds 0 <= s < 1
    //
    template<typename Ext>
    void theory_arith<Ext>::mk_to_int_axiom(app * n) {
        SASSERT(m_util.is_to_int(n));
        ast_manager & m  = get_manager();
        expr* x = n->get_arg(0);

        // to_int (to_real x) = x
        if (m_util.is_to_real(x)) {
            mk_axiom(m.mk_false(), m.mk_eq(to_app(x)->get_arg(0), n));
            return;
        }
        expr_ref to_r(m_util.mk_to_real(n), m);
        expr_ref diff(m_util.mk_add(x, m_util.mk_mul(m_util.mk_real(-1), to_r)), m);

        expr_ref lo(m_util.mk_ge(diff, m_util.mk_real(0)), m);
        expr_ref hi(m_util.mk_ge(diff, m_util.mk_real(1)), m);
        hi = m.mk_not(hi);

        mk_axiom(m.mk_false(), lo, false);
        mk_axiom(m.mk_false(), hi, false);
    }

    template<typename Ext>
    theory_var theory_arith<Ext>::internalize_to_int(app * n) {
        SASSERT(n->get_num_args() == 1);
        context & ctx     = get_context();
        if (ctx.e_internalized(n))
            return expr2var(n);
        /* theory_var arg = */ internalize_term_core(to_app(n->get_arg(0)));
        enode * e      = mk_enode(n);
        theory_var r   = mk_var(e);
        if (!ctx.relevancy())
            mk_to_int_axiom(n);
        return r;
    }

    //
    // Create the axiom (iff (is_int x) (= x (to_real (to_int x))))
    //

    template<typename Ext>
    void theory_arith<Ext>::mk_is_int_axiom(app * n) {
        SASSERT(m_util.is_is_int(n));
        ast_manager & m    = get_manager();
        expr* x = n->get_arg(0);
        expr* eq = m.mk_eq(m_util.mk_to_real(m_util.mk_to_int(x)), x);
        mk_axiom(m.mk_not(n), eq);
        mk_axiom(m.mk_not(eq), n);
    }

    template<typename Ext>
    void theory_arith<Ext>::internalize_is_int(app * n) {
        SASSERT(n->get_num_args() == 1);
        context & ctx     = get_context();
        if (ctx.b_internalized(n))
            return;
        /* theory_var arg = */ internalize_term_core(to_app(n->get_arg(0)));
        enode * e      = mk_enode(n);
        /* theory_var r   = */ mk_var(e);
        if (!ctx.relevancy())
            mk_is_int_axiom(n);
    }


    // create the row: r - arg = 0
    template<typename Ext>
    theory_var theory_arith<Ext>::internalize_to_real(app * n) {
        SASSERT(n->get_num_args() == 1);
        context & ctx     = get_context();
        if (ctx.e_internalized(n))
            return expr2var(n);
        TRACE("to_real_bug", tout << "to-real\n" << mk_ismt2_pp(n, get_manager()) << "\n";);
        theory_var arg = internalize_term_core(to_app(n->get_arg(0)));
        // n may be internalized by the call above if n is of the form (to_real (to_int t))
        // The internalizer for (to_int t) will create (to_real (to_int t)) and internalize it.
        // This is a recurrent bug in Z3. TODO: I should create a queue of axioms that need to be asserted.
        // This queue is processes only after we finish the internalization of the current assertion.
        if (ctx.e_internalized(n))
            return expr2var(n);
        enode * e      = mk_enode(n);
        theory_var r   = mk_var(e);
        unsigned r_id = mk_row();
        scoped_row_vars _sc(m_row_vars, m_row_vars_top);
        add_row_entry<true>(r_id, numeral(1), arg);
        add_row_entry<false>(r_id, numeral(1), r);
        init_row(r_id);
        return r;
    }

    template<typename Ext>
    theory_var theory_arith<Ext>::internalize_numeral(app * n) {
        rational _val;
        VERIFY(m_util.is_numeral(n, _val));
        numeral val(_val);
        SASSERT(!get_context().e_internalized(n));
        enode * e    = mk_enode(n);
        // internalizer is marking enodes as interpreted whenever the associated ast is a value and a constant.
        // e->mark_as_interpreted();
        theory_var v = mk_var(e);
        inf_numeral ival(val);
        bound *    l = alloc(bound, v, ival, B_LOWER, false);
        bound *    u = alloc(bound, v, ival, B_UPPER, false);
        set_bound(l, false);
        set_bound(u, true);
        m_bounds_to_delete.push_back(l);
        m_bounds_to_delete.push_back(u);
        m_value[v]   = ival;
        return v;
    }

    template<typename Ext>
    class theory_arith<Ext>::scoped_row_vars {
        unsigned& m_top;
    public:
        scoped_row_vars(vector<uint_set>& row_vars, unsigned& top):
            m_top(top)
        {
            SASSERT(row_vars.size() >= top);
            if (row_vars.size() == top) {
                row_vars.push_back(uint_set());
            }
            row_vars[top].reset();
            ++m_top;
        }
        ~scoped_row_vars() {
            --m_top;
        }
    };

    /**
       \brief Internalize the given term and return an alias for it.
       Return null_theory_var if the term was not implemented by the theory yet.
    */
    template<typename Ext>
    theory_var theory_arith<Ext>::internalize_term_core(app * n) {
        TRACE("arith_internalize_detail", tout << "internalize_term_core:\n" << mk_pp(n, get_manager()) << "\n";);
        context & ctx = get_context();
        if (ctx.e_internalized(n)) {
            enode * e    = ctx.get_enode(n);
            if (is_attached_to_var(e))
                return e->get_th_var(get_id());
        }

        SASSERT(!m_util.is_sub(n));
        SASSERT(!m_util.is_uminus(n));

        if (m_util.is_add(n))
            return internalize_add(n);
        else if (m_util.is_mul(n))
            return internalize_mul(n);
        else if (m_util.is_div(n))
            return internalize_div(n);
        else if (m_util.is_idiv(n))
            return internalize_idiv(n);
        else if (m_util.is_mod(n))
            return internalize_mod(n);
        else if (m_util.is_rem(n))
            return internalize_rem(n);
        else if (m_util.is_to_real(n))
            return internalize_to_real(n);
        else if (m_util.is_to_int(n))
            return internalize_to_int(n);
        else if (m_util.is_numeral(n))
            return internalize_numeral(n);
        if (m_util.is_power(n)) {
            // unsupported
            found_unsupported_op(n);
            return mk_binary_op(n);
        }
        if (m_util.is_irrational_algebraic_numeral(n)) {
            // unsupported
            found_unsupported_op(n);
            enode * e = mk_enode(n);
            return mk_var(e);
        }
        if (m_util.get_family_id() == n->get_family_id()) {
            found_unsupported_op(n);
            if (ctx.e_internalized(n))
                return expr2var(n);
            for (unsigned i = 0; i < n->get_num_args(); ++i) {
                ctx.internalize(n->get_arg(i), false);
            }
            return mk_var(mk_enode(n));
        }

        TRACE("arith_internalize_detail", tout << "before:\n" << mk_pp(n, get_manager()) << "\n";);
        if (!ctx.e_internalized(n))
            ctx.internalize(n, false);
        TRACE("arith_internalize_detail", tout << "after:\n" << mk_pp(n, get_manager()) << "\n";);
        enode * e    = ctx.get_enode(n);
        if (!is_attached_to_var(e))
            return mk_var(e);
        else
            return e->get_th_var(get_id());
    }

    /**
       \brief Create a new empty row. Return the new row id.
    */
    template<typename Ext>
    unsigned theory_arith<Ext>::mk_row() {
        unsigned r;
        if (m_dead_rows.empty()) {
            r = m_rows.size();
            m_rows.push_back(row());
        }
        else {
            r = m_dead_rows.back();
            m_dead_rows.pop_back();
        }
        m_in_to_check.assure_domain(r);
        SASSERT(m_rows[r].size() == 0);
        SASSERT(m_rows[r].num_entries() == 0);
        return r;
    }

    /**
       \brief Initialize a new row, the last monomial is going to be the owner of the row.
       The last monomial must have coeff 1.
    */
    template<typename Ext>
    void theory_arith<Ext>::init_row(unsigned r_id) {
        row & r = m_rows[r_id];
        SASSERT(r.m_first_free_idx == -1);
        SASSERT(r.size() != 0);
        SASSERT(r.size() == r.num_entries());
        SASSERT(r[r.size() - 1].m_coeff.is_one());
        theory_var s = r[r.size() - 1].m_var;
        r.m_base_var = s;
        set_var_row(s, r_id);
        TRACE("init_row_bug", tout << "before:\n"; display_row_info(tout, r););
        if (lazy_pivoting_lvl() > 2) {
            set_var_kind(s, QUASI_BASE);
            normalize_quasi_base_row(r_id);
            SASSERT(!has_var_kind(get_var_row(s), QUASI_BASE));
        }
        else {
            normalize_base_row(r_id);
            SASSERT(get_var_kind(s) == BASE);
            SASSERT(!has_var_kind(get_var_row(s), BASE));
        }
        TRACE("init_row_bug", tout << "after:\n"; display_row_info(tout, r););
        if (propagation_mode() != BP_NONE)
            mark_row_for_bound_prop(r_id);
        SASSERT(r.is_coeff_of(s, numeral::one()));
        SASSERT(wf_row(r_id));
    }

    /**
       \brief Collect variables in the given row that have the given kind,
       but a different from the row main var (i.e., var that owns the row).

       The inv of the coefficients is also stored in result
    */
    template<typename Ext>
    void theory_arith<Ext>::collect_vars(unsigned r_id, var_kind k, buffer<linear_monomial> & result) {
        row & r         = m_rows[r_id];
        theory_var base = r.m_base_var;
        typename vector<row_entry>::const_iterator it  = r.begin_entries();
        typename vector<row_entry>::const_iterator end = r.end_entries();
        unsigned idx = 0;
        for (; it != end; ++it, ++idx) {
            if (!it->is_dead() && get_var_kind(it->m_var) == k && it->m_var != base) {
                numeral c = it->m_coeff;
                c.neg();
                result.push_back(linear_monomial(c, it->m_var));
            }
        }
    }

    /**
       \brief Normalize row as a quasi base row, it does not contain quasi-base
       variables different from r.m_base_var.
    */
    template<typename Ext>
    void theory_arith<Ext>::normalize_quasi_base_row(unsigned r_id) {
        buffer<linear_monomial> to_add;
        collect_vars(r_id, QUASI_BASE, to_add);
        add_rows(r_id, to_add.size(), to_add.c_ptr());
        SASSERT(!has_var_kind(r_id, QUASI_BASE));
    }

    /**
       \brief Convert a quasi-base row into a base row.
    */
    template<typename Ext>
    void theory_arith<Ext>::quasi_base_row2base_row(unsigned r_id) {
        TRACE("quasi_base_row2base_row", tout << "quasi_base_row2base_row...\n";);
        buffer<linear_monomial> to_add;
        collect_vars(r_id, BASE, to_add);
        TRACE("quasi_base_bug_detail",
              display_row_info(tout, r_id);
              for (unsigned i = 0; i < to_add.size(); i++) {
                  theory_var v = to_add[i].m_var;
                  SASSERT(is_base(v));
                  SASSERT(!has_var_kind(get_var_row(v), BASE));
                  tout << "coeff: " << to_add[i].m_coeff << ", var: #" << get_enode(v)->get_owner_id() << "\n";
                  display_row_info(tout, get_var_row(v));
                  tout << "\n";
              });
        add_rows(r_id, to_add.size(), to_add.c_ptr());
        theory_var s = m_rows[r_id].get_base_var();
        set_var_kind(s, BASE);
        inf_numeral tmp;
        if (get_implied_old_value(s, tmp)) {
            // This code is necessary because of the method
            // restore_assignment.  That is, the invariant
            // valid_row_assignment() could be invalidated when
            // restore_assignment is executed.
            //
            // Remark: The method restore_assignment will restore the
            // old value of variables, and the value of s should be
            // compatible with them.
            //
            // For example, consider the following scenario:
            //
            // 1) s is a quasi-base var, s depends on x, and value of x is v0
            //
            // 2) x is updated to v1, but the update does not affect s (s is a quasi-base var).
            //
            // 3) quasi_base_row2base_row is executed, and we compute the value of s using
            // the current value of x (v1).
            //
            // 4) a conflict is detected, and the value of x is restored to v0.
            //
            // 5) if this branch is deleted, the row owned by s will not satisfy
            // valid_row_assignment.
            //
            m_value[s] = tmp;
            SASSERT(!m_in_update_trail_stack.contains(s));
            save_value(s);
        }
        m_value[s]   = get_implied_value(s);
        TRACE("valid_row_assignment_bug", display_row_info(tout, r_id););
        SASSERT(!has_var_kind(r_id, BASE));
        SASSERT(!has_var_kind(r_id, QUASI_BASE));
        SASSERT(valid_row_assignment(m_rows[r_id]));
    }

    /**
       \brief Normalize row as a base row. A base row does not contain quasi-base and base
       variables different from r.m_base_var.
    */
    template<typename Ext>
    void theory_arith<Ext>::normalize_base_row(unsigned r_id) {
        if (lazy_pivoting_lvl() > 0)
            normalize_quasi_base_row(r_id);
        quasi_base_row2base_row(r_id);
    }

    template<typename Ext>
    void theory_arith<Ext>::mk_clause(literal l1, literal l2, unsigned num_params, parameter * params) {
        TRACE("arith", literal lits[2]; lits[0] = l1; lits[1] = l2; get_context().display_literals_verbose(tout, 2, lits); tout << "\n";);
        get_context().mk_th_axiom(get_id(), l1, l2, num_params, params);
    }

    template<typename Ext>
    void theory_arith<Ext>::mk_clause(literal l1, literal l2, literal l3, unsigned num_params, parameter * params) {
        TRACE("arith", literal lits[3]; lits[0] = l1; lits[1] = l2; lits[2] = l3; get_context().display_literals_verbose(tout, 3, lits); tout << "\n";);
        get_context().mk_th_axiom(get_id(), l1, l2, l3, num_params, params);
    }

    template<typename Ext>
    void theory_arith<Ext>::mk_bound_axioms(atom * a1) {
        theory_var v = a1->get_var();
        atoms & occs = m_var_occs[v];
        TRACE("mk_bound_axioms", tout << "add bound axioms for v" << v << " " << a1 << "\n";);
        if (!get_context().is_searching()) {
            //
            // NB. We make an assumption that user push calls propagation
            // before internal scopes are pushed. This flushes all newly
            // asserted atoms into the right context.
            //
            m_new_atoms.push_back(a1);
            return;
        }
        inf_numeral const & k1(a1->get_k());
        atom_kind kind1 = a1->get_atom_kind();
        TRACE("mk_bound_axioms", display_atom(tout << "making bound axioms for " << a1 << " ", a1, true); tout << "\n";);
        typename atoms::iterator it  = occs.begin();
        typename atoms::iterator end = occs.end();

        typename atoms::iterator lo_inf = end, lo_sup = end;
        typename atoms::iterator hi_inf = end, hi_sup = end;
        for (; it != end; ++it) {
            atom * a2 = *it;
            inf_numeral const & k2(a2->get_k());
            atom_kind kind2 = a2->get_atom_kind();
            TRACE("mk_bound_axioms", display_atom(tout << "compare " << a2 << " ", a2, true); tout << "\n";);

            if (k1 == k2 && kind1 == kind2) {
                continue;
            }

            SASSERT(k1 != k2 || kind1 != kind2);
            if (kind2 == A_LOWER) {
                if (k2 < k1) {
                    if (lo_inf == end || k2 > (*lo_inf)->get_k()) {
                        lo_inf = it;
                    }
                }
                else if (lo_sup == end || k2 < (*lo_sup)->get_k()) {
                    lo_sup = it;
                }
            }
            else if (k2 < k1) {
                if (hi_inf == end || k2 > (*hi_inf)->get_k()) {
                    hi_inf = it;
                }
            }
            else if (hi_sup == end || k2 < (*hi_sup)->get_k()) {
                hi_sup = it;
            }
        }
        if (lo_inf != end) mk_bound_axiom(a1, *lo_inf);
        if (lo_sup != end) mk_bound_axiom(a1, *lo_sup);
        if (hi_inf != end) mk_bound_axiom(a1, *hi_inf);
        if (hi_sup != end) mk_bound_axiom(a1, *hi_sup);
    }

    template<typename Ext>
    void theory_arith<Ext>::mk_bound_axiom(atom* a1, atom* a2) {
        TRACE("mk_bound_axioms", tout << a1 << " " << a2 << "\n";);
        theory_var v = a1->get_var();
        literal   l1(a1->get_bool_var());
        literal   l2(a2->get_bool_var());
        inf_numeral const & k1(a1->get_k());
        inf_numeral const & k2(a2->get_k());
        atom_kind kind1 = a1->get_atom_kind();
        atom_kind kind2 = a2->get_atom_kind();
        bool v_is_int = is_int(v);
        SASSERT(v == a2->get_var());
        if (k1 == k2 && kind1 == kind2) return;
        SASSERT(k1 != k2 || kind1 != kind2);
        parameter coeffs[3] = { parameter(symbol("farkas")),
                                parameter(rational(1)), parameter(rational(1)) };

        if (kind1 == A_LOWER) {
            if (kind2 == A_LOWER) {
                if (k2 <= k1) {
                    mk_clause(~l1, l2, 3, coeffs);
                }
                else {
                    mk_clause(l1, ~l2, 3, coeffs);
                }
            }
            else if (k1 <= k2) {
                // k1 <= k2, k1 <= x or x <= k2
                mk_clause(l1, l2, 3, coeffs);
            }
            else {
                // k1 > hi_inf, k1 <= x => ~(x <= hi_inf)
                mk_clause(~l1, ~l2, 3, coeffs);
                if (v_is_int && k1 == k2 + inf_numeral(1)) {
                    // k1 <= x or x <= k1-1
                    mk_clause(l1, l2, 3, coeffs);
                }
            }
        }
        else if (kind2 == A_LOWER) {
            if (k1 >= k2) {
                // k1 >= lo_inf, k1 >= x or lo_inf <= x
                mk_clause(l1, l2, 3, coeffs);
            }
            else {
                // k1 < k2, k2 <= x => ~(x <= k1)
                mk_clause(~l1, ~l2, 3, coeffs);
                if (v_is_int && k1 == k2 - inf_numeral(1)) {
                    // x <= k1 or k1+l <= x
                    mk_clause(l1, l2, 3, coeffs);
                }

            }
        }
        else {
            // kind1 == A_UPPER, kind2 == A_UPPER
            if (k1 >= k2) {
                // k1 >= k2, x <= k2 => x <= k1
                mk_clause(l1, ~l2, 3, coeffs);
            }
            else {
                // k1 <= hi_sup , x <= k1 =>  x <= hi_sup
                mk_clause(~l1, l2, 3, coeffs);
            }
        }
    }

    template<typename Ext>
    void theory_arith<Ext>::flush_bound_axioms() {
        CTRACE("arith_verbose", !m_new_atoms.empty(), tout << "flush bound axioms\n";);

        while (!m_new_atoms.empty()) {
            ptr_vector<atom> atoms;
            atoms.push_back(m_new_atoms.back());
            m_new_atoms.pop_back();
            theory_var v = atoms.back()->get_var();
            for (unsigned i = 0; i < m_new_atoms.size(); ++i) {
                if (m_new_atoms[i]->get_var() == v) {
                    atoms.push_back(m_new_atoms[i]);
                    m_new_atoms[i] = m_new_atoms.back();
                    m_new_atoms.pop_back();
                    --i;
                }
            }
            CTRACE("arith", atoms.size() > 1,
                  for (unsigned i = 0; i < atoms.size(); ++i) {
                      atoms[i]->display(*this, tout); tout << "\n";
                  });
            ptr_vector<atom> occs(m_var_occs[v]);

            std::sort(atoms.begin(), atoms.end(), compare_atoms());
            std::sort(occs.begin(), occs.end(), compare_atoms());

            typename atoms::iterator begin1 = occs.begin();
            typename atoms::iterator begin2 = occs.begin();
            typename atoms::iterator end = occs.end();
            begin1 = first(A_LOWER, begin1, end);
            begin2 = first(A_UPPER, begin2, end);

            typename atoms::iterator lo_inf = begin1, lo_sup = begin1;
            typename atoms::iterator hi_inf = begin2, hi_sup = begin2;
            typename atoms::iterator lo_inf1 = begin1, lo_sup1 = begin1;
            typename atoms::iterator hi_inf1 = begin2, hi_sup1 = begin2;
            bool flo_inf, fhi_inf, flo_sup, fhi_sup;
            ptr_addr_hashtable<atom> visited;
            for (unsigned i = 0; i < atoms.size(); ++i) {
                atom* a1 = atoms[i];
                lo_inf1 = next_inf(a1, A_LOWER, lo_inf, end, flo_inf);
                hi_inf1 = next_inf(a1, A_UPPER, hi_inf, end, fhi_inf);
                lo_sup1 = next_sup(a1, A_LOWER, lo_sup, end, flo_sup);
                hi_sup1 = next_sup(a1, A_UPPER, hi_sup, end, fhi_sup);
                if (lo_inf1 != end) lo_inf = lo_inf1;
                if (lo_sup1 != end) lo_sup = lo_sup1;
                if (hi_inf1 != end) hi_inf = hi_inf1;
                if (hi_sup1 != end) hi_sup = hi_sup1;
                if (!flo_inf) lo_inf = end;
                if (!fhi_inf) hi_inf = end;
                if (!flo_sup) lo_sup = end;
                if (!fhi_sup) hi_sup = end;
                visited.insert(a1);
                if (lo_inf1 != end && lo_inf != end && !visited.contains(*lo_inf)) mk_bound_axiom(a1, *lo_inf);
                if (lo_sup1 != end && lo_sup != end && !visited.contains(*lo_sup)) mk_bound_axiom(a1, *lo_sup);
                if (hi_inf1 != end && hi_inf != end && !visited.contains(*hi_inf)) mk_bound_axiom(a1, *hi_inf);
                if (hi_sup1 != end && hi_sup != end && !visited.contains(*hi_sup)) mk_bound_axiom(a1, *hi_sup);
            }
        }
    }

    template<typename Ext>
    typename theory_arith<Ext>::atoms::iterator
    theory_arith<Ext>::first(
        atom_kind kind,
        typename atoms::iterator it,
        typename atoms::iterator end) {
        for (; it != end; ++it) {
            atom* a = *it;
            if (a->get_atom_kind() == kind) return it;
        }
        return end;
    }

    template<typename Ext>
    typename theory_arith<Ext>::atoms::iterator
    theory_arith<Ext>::next_inf(
        atom* a1,
        atom_kind kind,
        typename atoms::iterator it,
        typename atoms::iterator end,
        bool& found_compatible) {
        inf_numeral const & k1(a1->get_k());
        typename atoms::iterator result = end;
        found_compatible = false;
        for (; it != end; ++it) {
            atom * a2 = *it;
            if (a1 == a2) continue;
            if (a2->get_atom_kind() != kind) continue;
            inf_numeral const & k2(a2->get_k());
            found_compatible = true;
            if (k2 <= k1) {
                result = it;
            }
            else {
                break;
            }
        }
        return result;
    }

    template<typename Ext>
    typename theory_arith<Ext>::atoms::iterator
    theory_arith<Ext>::next_sup(
        atom* a1,
        atom_kind kind,
        typename atoms::iterator it,
        typename atoms::iterator end,
        bool& found_compatible) {
        inf_numeral const & k1(a1->get_k());
        found_compatible = false;
        for (; it != end; ++it) {
            atom * a2 = *it;
            if (a1 == a2) continue;
            if (a2->get_atom_kind() != kind) continue;
            inf_numeral const & k2(a2->get_k());
            found_compatible = true;
            if (k1 < k2) {
                return it;
            }
        }
        return end;
    }


    template<typename Ext>
    bool theory_arith<Ext>::internalize_atom(app * n, bool gate_ctx) {
        TRACE("arith_internalize", tout << "internalizing atom:\n" << mk_pp(n, this->get_manager()) << "\n";);
        context & ctx = get_context();
        SASSERT(m_util.is_le(n) || m_util.is_ge(n) || m_util.is_is_int(n));
        SASSERT(!ctx.b_internalized(n));
        atom_kind kind;

        if (m_util.is_is_int(n)) {
            internalize_is_int(n);
            if (ctx.b_internalized(n)) {
                TRACE("arith_internalize", tout << "term was re-internalized: #" << n->get_id() << "\n";);
                return true;
            }
            bool_var bv    = ctx.mk_bool_var(n);
            ctx.set_var_theory(bv, get_id());
            return true;
        }
        if (m_util.is_le(n))
            kind = A_UPPER;
        else
            kind = A_LOWER;
        if (!is_app(n->get_arg(0)) || !is_app(n->get_arg(1))) {
            return false;
        }
        app * lhs      = to_app(n->get_arg(0));
        app * rhs      = to_app(n->get_arg(1));
        expr * rhs2;
        if (m_util.is_to_real(rhs, rhs2) && is_app(rhs2)) { rhs = to_app(rhs2); }
        if (!m_util.is_numeral(rhs)) {
            UNREACHABLE();
            throw default_exception("malformed atomic constraint");
        }
        theory_var v   = internalize_term_core(lhs);
        if (v == null_theory_var) {
            TRACE("arith_internalize", tout << "failed to internalize: #" << n->get_id() << "\n";);
            return false;
        }
        if (ctx.b_internalized(n)) {
            TRACE("arith_internalize", tout << "term was re-internalized: #" << n->get_id() << "\n";);
            return true;
        }
        bool_var bv    = ctx.mk_bool_var(n);
        ctx.set_var_theory(bv, get_id());
        rational _k;
        VERIFY(m_util.is_numeral(rhs, _k));
        if (is_int(v) && !_k.is_int()) {
            if (kind == A_UPPER) {
                _k = floor(_k);
            }
            else {
                _k = ceil(_k);
            }
        }
        inf_numeral   k(_k);
        atom * a = alloc(atom, bv, v, k, kind);
        mk_bound_axioms(a);
        m_unassigned_atoms[v]++;
        atoms & occs   = m_var_occs[v];
        occs.push_back(a);
        m_atoms.push_back(a);
        insert_bv2a(bv, a);
        TRACE("arith_internalize", tout << "succeeded... v" << v << " " << kind << " " << k << "\n";
              for (unsigned i = 0; i + 1 < occs.size(); ++i) tout << occs[i] << "\n";);
        return true;
    }

    template<typename Ext>
    bool theory_arith<Ext>::internalize_term(app * term) {
        TRACE("arith_internalize", tout << "internalising term:\n" << mk_pp(term, this->get_manager()) << "\n";);
        theory_var v = internalize_term_core(term);
        TRACE("arith_internalize", tout << "theory_var: " << v << "\n";);
        return v != null_theory_var;
    }

    template<typename Ext>
    void theory_arith<Ext>::internalize_eq_eh(app * atom, bool_var v) {
        expr* _lhs, *_rhs;
        if (m_params.m_arith_eager_eq_axioms && get_manager().is_eq(atom, _lhs, _rhs) && is_app(_lhs) && is_app(_rhs)) {
            context & ctx  = get_context();
            app * lhs      = to_app(_lhs);
            app * rhs      = to_app(_rhs);
            enode * n1 = ctx.get_enode(lhs);
            enode * n2 = ctx.get_enode(rhs);
            // The expression atom may be a theory axiom. In this case, it may not be in simplified form.
            // So, an atom such as (= a a) may occur. The procedure mk_axioms, expects n1 != n2.
            // So, we should check it. It doesn't make sense to create an axiom for (= a a) in the arith_eq_adapter.
            if (n1->get_th_var(get_id()) != null_theory_var &&
                n2->get_th_var(get_id()) != null_theory_var &&
                n1 != n2) {
                TRACE("mk_axioms_bug", tout << mk_bounded_pp(atom, get_manager(), 5) << "\n";);
                m_arith_eq_adapter.mk_axioms(n1, n2);
            }
        }
    }

    template<typename Ext>
    void theory_arith<Ext>::apply_sort_cnstr(enode * n, sort * s) {
        // do nothing...
    }

    template<typename Ext>
    void theory_arith<Ext>::assign_eh(bool_var v, bool is_true) {
        TRACE("arith_verbose", tout << "p" << v << " := " << (is_true?"true":"false") << "\n";);
        atom * a = get_bv2a(v);
        if (!a) return;
        SASSERT(get_context().get_assignment(a->get_bool_var()) != l_undef);
        SASSERT((get_context().get_assignment(a->get_bool_var()) == l_true) == is_true);
        a->assign_eh(is_true, get_epsilon(a->get_var()));
        m_asserted_bounds.push_back(a);
    }

    template<typename Ext>
    void theory_arith<Ext>::relevant_eh(app * n) {
        TRACE("arith_relevant_eh", tout << "relevant_eh: " << mk_pp(n, get_manager()) << "\n";);
        if (m_util.is_mod(n))
            mk_idiv_mod_axioms(n->get_arg(0), n->get_arg(1));
        else if (m_util.is_rem(n))
            mk_rem_axiom(n->get_arg(0), n->get_arg(1));
        else if (m_util.is_div(n))
            mk_div_axiom(n->get_arg(0), n->get_arg(1));
        else if (m_util.is_to_int(n))
            mk_to_int_axiom(n);
        else if (m_util.is_is_int(n))
            mk_is_int_axiom(n);
    }

    template<typename Ext>
    void theory_arith<Ext>::new_eq_eh(theory_var v1, theory_var v2) {
        TRACE("arith_new_eq_eh", tout << "#" << get_enode(v1)->get_owner_id() << " = #" << get_enode(v2)->get_owner_id() << "\n";);
        TRACE("arith_new_eq_eh_detail", tout << mk_pp(get_enode(v1)->get_owner(), get_manager()) << "\n" <<
              mk_pp(get_enode(v2)->get_owner(), get_manager()) << "\n";);

        enode * n1 = get_enode(v1);

        if (!m_util.is_int(n1->get_owner()) &&
            !m_util.is_real(n1->get_owner())) {
            return;
        }
        if (m_params.m_arith_eq_bounds) {
            enode * n2 = get_enode(v2);
            SASSERT(n1->get_root() == n2->get_root());
            if (m_util.is_numeral(n1->get_owner())) {
                std::swap(v1, v2);
                std::swap(n1, n2);
            }
            rational k;
            bound * b1 = nullptr;
            bound * b2 = nullptr;
            if (m_util.is_numeral(n2->get_owner(), k)) {
                inf_numeral val(k);
                b1 = alloc(eq_bound, v1, val, B_LOWER, n1, n2);
                b2 = alloc(eq_bound, v1, val, B_UPPER, n1, n2);
            }
            else {
                if (n1->get_owner_id() > n2->get_owner_id())
                    std::swap(n1, n2);
                sort * st       = get_manager().get_sort(n1->get_owner());
                app * minus_one = m_util.mk_numeral(rational::minus_one(), st);
                app * s         = m_util.mk_add(n1->get_owner(), m_util.mk_mul(minus_one, n2->get_owner()));
                context & ctx   = get_context();
                ctx.internalize(s, false);
                enode * e_s     = ctx.get_enode(s);
                ctx.mark_as_relevant(e_s);
                SASSERT(is_attached_to_var(e_s));
                theory_var v_s  = e_s->get_th_var(get_id());
                b1 = alloc(eq_bound, v_s, inf_numeral::zero(), B_LOWER, n1, n2);
                b2 = alloc(eq_bound, v_s, inf_numeral::zero(), B_UPPER, n1, n2);
            }
            m_bounds_to_delete.push_back(b1);
            m_bounds_to_delete.push_back(b2);
            m_asserted_bounds.push_back(b1);
            m_asserted_bounds.push_back(b2);
        }
        else {
            m_arith_eq_adapter.new_eq_eh(v1, v2);
        }
    }

    template<typename Ext>
    bool theory_arith<Ext>::use_diseqs() const {
        return true;
    }

    template<typename Ext>
    void theory_arith<Ext>::new_diseq_eh(theory_var v1, theory_var v2) {
        TRACE("arith_new_diseq_eh", tout << mk_bounded_pp(get_enode(v1)->get_owner(), get_manager()) << "\n" <<
              mk_bounded_pp(get_enode(v2)->get_owner(), get_manager()) << "\n";);
        m_stats.m_assert_diseq++;
        m_arith_eq_adapter.new_diseq_eh(v1, v2);
    }

    template<typename Ext>
    void theory_arith<Ext>::restart_eh() {
        m_arith_eq_adapter.restart_eh();
    }

    template<typename Ext>
    void theory_arith<Ext>::init_search_eh() {
        TRACE("arith_init_search", display(tout););
        m_num_conflicts      = 0;
        m_branch_cut_counter = 0;
        m_eager_gcd          = m_params.m_arith_eager_gcd;
        if (lazy_pivoting_lvl() == 1)
            elim_quasi_base_rows();
        move_unconstrained_to_base();
        m_arith_eq_adapter.init_search_eh();
        m_final_check_idx    = 0;
        m_nl_gb_exhausted    = false;
        m_nl_strategy_idx    = 0;
    }

    template<typename Ext>
    final_check_status theory_arith<Ext>::final_check_core() {
        m_model_depends_on_computed_epsilon = false;
        unsigned old_idx = m_final_check_idx;
        final_check_status result = FC_DONE;
        final_check_status ok;
        do {
            if (get_context().get_cancel_flag()) {
                return FC_GIVEUP;
            }

            SASSERT(m_to_patch.empty());

            TRACE("arith", tout << "m_final_check_idx: " << m_final_check_idx << ", result: " << result << "\n";);
            switch (m_final_check_idx) {
            case 0:
                ok = check_int_feasibility();
                TRACE("arith", tout << "check_int_feasibility(), ok: " << ok << "\n";);
                break;
            case 1:
                if (assume_eqs_core())
                    ok = FC_CONTINUE;
                else
                    ok = FC_DONE;
                TRACE("arith", tout << "assume_eqs(), ok: " << ok << "\n";);
                break;
            default:
                ok = process_non_linear();
                TRACE("arith", tout << "non_linear(), ok: " << ok << "\n";);
                break;
            }
            m_final_check_idx = (m_final_check_idx + 1) % 3;
            switch (ok) {
            case FC_DONE:
                break;
            case FC_GIVEUP:
                result = FC_GIVEUP;
                break;
            case FC_CONTINUE:
                TRACE("arith",
                      tout << "continue arith..."
                      << (get_context().inconsistent()?"inconsistent\n":"\n"););
                return FC_CONTINUE;
            }
        }
        while (m_final_check_idx != old_idx);
        if (result == FC_DONE && m_found_unsupported_op) {
            TRACE("arith", tout << "Found unsupported operation\n";);
            result = FC_GIVEUP;
        }
        return result;
    }

    template<typename Ext>
    final_check_status theory_arith<Ext>::final_check_eh() {
        TRACE("arith_eq_adapter_info", m_arith_eq_adapter.display_already_processed(tout););
        TRACE("arith", display(tout););

        if (!propagate_core())
            return FC_CONTINUE;
        if (delayed_assume_eqs())
            return FC_CONTINUE;
        get_context().push_trail(value_trail<context, unsigned>(m_final_check_idx));
        m_liberal_final_check = true;
        m_changed_assignment  = false;
        final_check_status result = final_check_core();
        if (result != FC_DONE)
            return result;
        if (!m_changed_assignment)
            return FC_DONE;
        m_liberal_final_check = false;
        m_changed_assignment  = false;
        result = final_check_core();
        TRACE("arith", tout << "result: " << result << "\n";);
        return result;
    }

    template<typename Ext>
    bool theory_arith<Ext>::can_propagate() {
        return process_atoms() && m_asserted_qhead < m_asserted_bounds.size();
    }

    template<typename Ext>
    void theory_arith<Ext>::propagate() {
        TRACE("arith_propagate", tout << "propagate\n"; display(tout););
        if (!process_atoms())
            return;
        propagate_core();
    }

    template<typename Ext>
    bool theory_arith<Ext>::propagate_core() {
        CASSERT("arith", wf_rows());
        CASSERT("arith", wf_columns());
        CASSERT("arith", valid_row_assignment());

        flush_bound_axioms();
        propagate_linear_monomials();
        while (m_asserted_qhead < m_asserted_bounds.size()) {
            bound * b = m_asserted_bounds[m_asserted_qhead];
            m_asserted_qhead++;
            if (!assert_bound(b)) {
                failed();
                return false;
            }
        }
        if (!make_feasible()) {
            failed();
            return false;
        }
        if (get_context().get_cancel_flag()) {
            return true;
        }
        CASSERT("arith", satisfy_bounds());
        discard_update_trail();

        SASSERT(m_update_trail_stack.empty());

        propagate_bounds();
        SASSERT(m_asserted_qhead == m_asserted_bounds.size());
        SASSERT(m_update_trail_stack.empty());

        CASSERT("arith", wf_rows());
        CASSERT("arith", wf_columns());
        CASSERT("arith", valid_row_assignment());
        CASSERT("arith", satisfy_bounds());
        return true;
    }

    template<typename Ext>
    void theory_arith<Ext>::failed() {
        restore_assignment();
        m_to_patch.reset();
        m_to_check.reset();
        m_in_to_check.reset();
    }

    template<typename Ext>
    void theory_arith<Ext>::flush_eh() {
        std::for_each(m_atoms.begin(), m_atoms.end(), delete_proc<atom>());
        m_atoms.reset();
        std::for_each(m_bounds_to_delete.begin(), m_bounds_to_delete.end(), delete_proc<bound>());
        m_bounds_to_delete.reset();
    }

    template<typename Ext>
    void theory_arith<Ext>::reset_eh() {
        m_stats.reset();
        m_rows                   .reset();
        m_arith_eq_adapter       .reset_eh();
        m_dead_rows              .reset();
        m_columns                .reset();
        m_data                   .reset();
        m_value                  .reset();
        m_old_value              .reset();
        m_bounds[0]              .reset();
        m_bounds[1]              .reset();
        m_var_occs               .reset();
        m_unassigned_atoms       .reset();
        m_bool_var2atom          .reset();
        m_var_pos                .reset();
        std::for_each(m_atoms.begin(), m_atoms.end(), delete_proc<atom>());
        m_atoms                  .reset();
        std::for_each(m_bounds_to_delete.begin(), m_bounds_to_delete.end(), delete_proc<bound>());
        m_bounds_to_delete.reset();
        m_asserted_bounds        .reset();
        m_asserted_qhead         = 0;
        m_to_patch               .reset();
        m_left_basis             .reset();
        m_blands_rule            = false;
        m_update_trail_stack     .reset();
        m_in_update_trail_stack  .reset();
        m_to_check               .reset();
        m_in_to_check            .reset();
        m_num_conflicts          = 0;
        m_bound_trail            .reset();
        m_unassigned_atoms_trail .reset();
        m_scopes                 .reset();
        m_nl_monomials           .reset();
        m_nl_propagated          .reset();
        m_nl_rounds              = 0;
        m_nl_gb_exhausted        = false;
        m_nl_strategy_idx        = 0;
        theory::reset_eh();
    }

    template<typename Ext>
    bool theory_arith<Ext>::validate_eq_in_model(theory_var v1, theory_var v2, bool is_true) const {
        return true;
    }

    /**
       \brief Compute the value of a base or quasi-base variable using
       the value of the dependent variables.
    */
    template<typename Ext>
    typename theory_arith<Ext>::inf_numeral const & theory_arith<Ext>::get_implied_value(theory_var v) const {
        SASSERT(is_quasi_base(v) || is_base(v));
        inf_numeral & sum = const_cast<theory_arith<Ext> *>(this)->m_tmp;
        sum.reset();
        unsigned r_id = get_var_row(v);
        row const & r   = m_rows[r_id];
        typename vector<row_entry>::const_iterator it  = r.begin_entries();
        typename vector<row_entry>::const_iterator end = r.end_entries();
        for (; it != end; ++it) {
            if (!it->is_dead() && it->m_var != v) {
                SASSERT(!is_quasi_base(it->m_var));
                SASSERT(get_value(it->m_var) == m_value[it->m_var]);
                sum += it->m_coeff * get_value(it->m_var);
            }
        }
        sum.neg();
        return sum;
    }

    /**
       \brief Compute the value of a base or quasi-base variable using
       the old value of the dependent variables. By old, we mean the
       value of the variable in the beginning of propagate(). Store the
       result in 'result'.

       Return true if the old value is different from the current value.
    */
    template<typename Ext>
    bool theory_arith<Ext>::get_implied_old_value(theory_var v, inf_numeral & result) const {
        SASSERT(is_quasi_base(v) || is_base(v));
        bool is_diff = false;
        result.reset();
        unsigned r_id = get_var_row(v);
        row const & r   = m_rows[r_id];
        typename vector<row_entry>::const_iterator it  = r.begin_entries();
        typename vector<row_entry>::const_iterator end = r.end_entries();
        for (; it != end; ++it) {
            if (!it->is_dead() && it->m_var != v) {
                theory_var v2 = it->m_var;
                SASSERT(!is_quasi_base(v2));
                SASSERT(get_value(v2) == m_value[v2]);
                if (m_in_update_trail_stack.contains(v2)) {
                    result += it->m_coeff * m_old_value[v2];
                    is_diff = true;
                }
                else {
                    result += it->m_coeff * m_value[v2];
                }
            }
        }
        result.neg();
        return is_diff;
    }

    template<typename Ext>
    theory_arith<Ext>::theory_arith(ast_manager & m, theory_arith_params & params):
        theory(m.mk_family_id("arith")),
        m_params(params),
        m_util(m),
        m_arith_eq_solver(m),
        m_found_unsupported_op(false),
        m_found_underspecified_op(false),
        m_arith_eq_adapter(*this, params, m_util),
        m_asserted_qhead(0),
        m_row_vars_top(0),
        m_to_patch(1024),
        m_blands_rule(false),
        m_random(params.m_arith_random_seed),
        m_num_conflicts(0),
        m_branch_cut_counter(0),
        m_eager_gcd(m_params.m_arith_eager_gcd),
        m_final_check_idx(0),
        m_antecedents_index(0),
        m_var_value_table(DEFAULT_HASHTABLE_INITIAL_CAPACITY, var_value_hash(*this), var_value_eq(*this)),
        m_liberal_final_check(true),
        m_changed_assignment(false),
        m_assume_eq_head(0),
        m_model_depends_on_computed_epsilon(false),
        m_nl_rounds(0),
        m_nl_gb_exhausted(false),
        m_nl_new_exprs(m),
        m_bound_watch(null_bool_var) {
    }

    template<typename Ext>
    theory_arith<Ext>::~theory_arith() {
    }

    template<typename Ext>
    theory* theory_arith<Ext>::mk_fresh(context* new_ctx) {
        return alloc(theory_arith<Ext>, new_ctx->get_manager(), new_ctx->get_fparams());
    }

    template<typename Ext>
    void theory_arith<Ext>::setup() {
        m_random.set_seed(m_params.m_arith_random_seed);
        theory::setup();
    }

    // -----------------------------------
    //
    // Add Row
    //
    // -----------------------------------

    /**
       \brief Set: row1 <- row1 + coeff * row2
    */
    template<typename Ext>
    void theory_arith<Ext>::add_row(unsigned rid1, const numeral & coeff, unsigned rid2, bool apply_gcd_test) {
        m_stats.m_add_rows++;
        if (propagation_mode() != BP_NONE)
            mark_row_for_bound_prop(rid1);
        row & r1 = m_rows[rid1];
        row & r2 = m_rows[rid2];
        CASSERT("row_assignment_bug", valid_row_assignment(r1));
        CASSERT("row_assignment_bug", valid_row_assignment(r2));
        r1.compress_if_needed(m_columns);
        r2.compress_if_needed(m_columns);
        CASSERT("arith", check_null_var_pos());

        r1.save_var_pos(m_var_pos);

        //
        // loop over variables in row2,
        // add terms in row2 to row1.
        //
#define ADD_ROW(_SET_COEFF_, _ADD_COEFF_)                                       \
    typename vector<row_entry>::const_iterator it  = r2.begin_entries();        \
    typename vector<row_entry>::const_iterator end = r2.end_entries();          \
    for (; it != end; ++it) {                                                   \
        if (!it->is_dead()) {                                                   \
            theory_var v = it->m_var;                                           \
            int pos  = m_var_pos[v];                                            \
            if (pos == -1) {                                                    \
                /* variable v is not in row1 */                                 \
                int row_idx;                                                    \
                row_entry & r_entry = r1.add_row_entry(row_idx);                \
                r_entry.m_var         = v;                                      \
                _SET_COEFF_;                                                    \
                column & c            = m_columns[v];                           \
                int col_idx;                                                    \
                col_entry & c_entry   = c.add_col_entry(col_idx);               \
                r_entry.m_col_idx     = col_idx;                                \
                c_entry.m_row_id      = rid1;                                   \
                c_entry.m_row_idx     = row_idx;                                \
            }                                                                   \
            else {                                                              \
                /* variable v is in row1 */                                     \
                row_entry & r_entry   = r1[pos];                                \
                SASSERT(r_entry.m_var == v);                                    \
                _ADD_COEFF_;                                                    \
                if (r_entry.m_coeff.is_zero()) {                                \
                    int col_idx = r_entry.m_col_idx;                            \
                    r1.del_row_entry(pos);                                      \
                    column & c        = m_columns[v];                           \
                    c.del_col_entry(col_idx);                                   \
                }                                                               \
                m_var_pos[v] = -1;                                              \
            }                                                                   \
        }                                                                       \
    } ((void) 0)

        if (coeff.is_one()) {
            ADD_ROW(r_entry.m_coeff  = it->m_coeff,
                    r_entry.m_coeff += it->m_coeff);
        }
        else if (coeff.is_minus_one()) {
            ADD_ROW(r_entry.m_coeff  = it->m_coeff; r_entry.m_coeff.neg(),
                    r_entry.m_coeff -= it->m_coeff);
        }
        else {
            ADD_ROW(r_entry.m_coeff = it->m_coeff; r_entry.m_coeff *= coeff,
                    r_entry.m_coeff += it->m_coeff * coeff);
        }

        r1.reset_var_pos(m_var_pos);
        CASSERT("arith", check_null_var_pos());
        CASSERT("row_assignment_bug", valid_row_assignment(r1));
        CASSERT("row_assignment_bug", valid_row_assignment(r2));
        if (apply_gcd_test) {
            theory_var v = r1.get_base_var();
            if (is_int(v) && !get_value(v).is_int())
                gcd_test(r1);
        }
    }

    /**
       \brief Set r1 <- r1 + a_xs[0].m_coeff * get_var_row(a_xs[0].m_var) + ... + a_xs[0].m_coeff * get_var_row(a_xs[sz-1].m_var)

       \pre For all i in [0..sz-1]. not is_non_base(a_xs[i])
    */
    template<typename Ext>
    void theory_arith<Ext>::add_rows(unsigned r1, unsigned sz, linear_monomial * a_xs) {
        if (sz == 0)
            return;
        for (unsigned i = 0; i < sz; i++) {
            linear_monomial & m = a_xs[i];
            numeral c           = m.m_coeff;
            theory_var v        = m.m_var;
            SASSERT(!is_non_base(v));
            add_row(r1, c, get_var_row(v), false);
        }
        get_manager().limit().inc(sz);
    }

    // -----------------------------------
    //
    // Assignment management
    //
    // -----------------------------------

    template<typename Ext>
    void theory_arith<Ext>::save_value(theory_var v) {
        SASSERT(!is_quasi_base(v));
        if (!m_in_update_trail_stack.contains(v)) {
            m_in_update_trail_stack.insert(v);
            SASSERT(m_value[v] == get_value(v));
            m_old_value[v] = m_value[v];
            m_update_trail_stack.push_back(v);
            TRACE("save_value", tout << "v" << v << " = " << get_value(v) << "\n";);
        }
        m_changed_assignment = true;
    }

    template<typename Ext>
    void theory_arith<Ext>::discard_update_trail() {
        m_in_update_trail_stack.reset();
        m_update_trail_stack.reset();
    }

    template<typename Ext>
    void theory_arith<Ext>::restore_assignment() {
        CASSERT("arith", valid_row_assignment());
        TRACE("restore_assignment_bug", tout << "START restore_assignment...\n";);
        for (theory_var v : m_update_trail_stack) {
            TRACE("restore_assignment_bug", tout << "restoring v" << v << " <- " << m_old_value[v] << "\n";);
            SASSERT(!is_quasi_base(v));
            SASSERT(m_in_update_trail_stack.contains(v));
            m_value[v] = m_old_value[v];
        }
        m_update_trail_stack.reset();
        m_in_update_trail_stack.reset();
        CASSERT("arith", valid_row_assignment());
    }

    /**
       \brief m_value[v] += delta
    */
    template<typename Ext>
    void theory_arith<Ext>::update_value_core(theory_var v, inf_numeral const & delta) {
        save_value(v);
        m_value[v] += delta;
        if (is_base(v) && !m_to_patch.contains(v) && (below_lower(v) || above_upper(v))) {
            m_to_patch.insert(v);
        }
        get_manager().limit().inc();
    }

    /**
       \brief m_value[v] += delta, and update dependent (non-base) variables.
    */
    template<typename Ext>
    void theory_arith<Ext>::update_value(theory_var v, inf_numeral const & delta) {
        update_value_core(v, delta);

        column & c = m_columns[v];
        c.compress_if_needed(m_rows);

        inf_numeral delta2;
        typename svector<col_entry>::const_iterator it  = c.begin_entries();
        typename svector<col_entry>::const_iterator end = c.end_entries();
        for (; it != end; ++it) {
            if (!it->is_dead()) {
                row & r      = m_rows[it->m_row_id];
                theory_var s = r.get_base_var();
                if (s != null_theory_var && !is_quasi_base(s)) {
                    delta2   = delta;
                    delta2  *= r[it->m_row_idx].m_coeff;
                    delta2.neg();
                    update_value_core(s, delta2);
                }
            }
        }
    }

    // -----------------------------------
    //
    // Pivoting
    //
    // -----------------------------------

    /**
       \brief Make x_j the new base variable for row of x_i
       x_j is assumed to have coefficient a_ij.

       Let row_id = m_base_var[x_i]

       rows[row_id] <- rows[row_id] / a_ij

       rows[other] <- row[other] - rows[row_id] * a_kj
       Where a_kj is the coefficient of x_j in row[other]
    */
    template<typename Ext>
    template<bool Lazy>
    void theory_arith<Ext>::pivot(theory_var x_i, theory_var x_j, numeral const & a_ij, bool apply_gcd_test) {
        TRACE("arith_pivoting", tout << "pivoting: v" << x_i << ", v" << x_j << "\n";);
        m_stats.m_pivots++;
        SASSERT(is_base(x_i) || is_quasi_base(x_i));
        SASSERT(x_i != x_j);

        int r_id = get_var_row(x_i);
        row & r  = m_rows[r_id];

        SASSERT(r.is_coeff_of(x_j, a_ij));

#define DIVIDE_ROW(_ADJUST_COEFF_)                                      \
    typename vector<row_entry>::iterator it  = r.begin_entries();       \
    typename vector<row_entry>::iterator end = r.end_entries();         \
    for (; it != end; ++it) {                                           \
        if (!it->is_dead()) {                                           \
            _ADJUST_COEFF_;                                             \
        }                                                               \
    } ((void) 0)

        if (a_ij.is_minus_one()) {
            DIVIDE_ROW(it->m_coeff.neg());
        }
        else if (!a_ij.is_one()) {
            numeral tmp = a_ij;
            DIVIDE_ROW(it->m_coeff /= tmp);
        }

        get_manager().limit().inc(r.size());

        set_var_row(x_i, -1);
        set_var_row(x_j, r_id);

        SASSERT(r.m_base_var == x_i);
        r.m_base_var  = x_j;

        set_var_kind(x_i, NON_BASE);
        set_var_kind(x_j, BASE);

        eliminate<Lazy>(x_j, apply_gcd_test);

        CASSERT("arith", wf_rows());
        CASSERT("arith", wf_columns());
        CASSERT("arith", valid_row_assignment());
        TRACE("arith_pivot", tout << "after pivoting:\n";
              display(tout););
        TRACE("pivot_shape", display_rows_shape(tout););
        TRACE("pivot_stats", display_rows_stats(tout););
        TRACE_CODE({
            static unsigned val = 0;
            val ++;
            if (val % 100 == 0) {
                TRACE("pivot_bignums", display_rows_bignums(tout););
            }});
    }

    /**
       \brief Eliminate x_i from the rows different from get_var_row(x_i)

       If Lazy = true, then x_i is only eliminated from base rows.
    */
    template<typename Ext>
    template<bool Lazy>
    void theory_arith<Ext>::eliminate(theory_var x_i, bool apply_gcd_test) {
        SASSERT(is_base(x_i) || is_quasi_base(x_i));
        unsigned r_id = get_var_row(x_i);
        column & c    = m_columns[x_i];
        numeral a_kj;
        typename svector<col_entry>::iterator it  = c.begin_entries();
        typename svector<col_entry>::iterator end = c.end_entries();
        int i     = 0;
        int s_pos = -1;
        for (; it != end; ++it, ++i) {
            if (!it->is_dead()) {
                unsigned r1_sz = m_rows[r_id].size();
                if (it->m_row_id != static_cast<int>(r_id)) {
                    row & r2      = m_rows[it->m_row_id];
                    theory_var s2 = r2.m_base_var;
                    if (s2 != null_theory_var && (!Lazy || is_base(s2))) {
                        a_kj = r2[it->m_row_idx].m_coeff;
                        a_kj.neg();
                        add_row(it->m_row_id, a_kj, r_id, apply_gcd_test);
                        get_manager().limit().inc((r1_sz + r2.size()) * (a_kj.storage_size()));
                    }
                }
                else {
                    s_pos = i;
                }
            }
        }
        CTRACE("eliminate", !Lazy && c.size() != 1,
               tout << "eliminating v" << x_i << ", Lazy: " << Lazy << ", c.size: " << c.size() << "\n";
               display(tout););
        SASSERT(Lazy || c.size() == 1);
        if (c.size() == 1) {
            // When lazy pivoting is used, then after pivoting c may
            // not be a singleton
            c.compress_singleton(m_rows, s_pos);
        }
    }

    /**
       \brief Set x_j to be the new base variable of row
       owned by x_i

       a_ij        - coefficient of x_j in the row owned by x_i
       x_i_new_val - new value of x_i
    */
    template<typename Ext>
    void theory_arith<Ext>::update_and_pivot(theory_var x_i, theory_var x_j, numeral const & a_ij, inf_numeral const & x_i_new_val) {
        CASSERT("arith", valid_row_assignment());
        TRACE("update_and_pivot_bug_detail", display(tout););
        SASSERT(is_base(x_i));
        inf_numeral theta = m_value[x_i];
        TRACE("update_and_pivot_bug", tout << "theta 1) " << theta << " " << x_i_new_val << "\n";);
        theta -= x_i_new_val;
        TRACE("update_and_pivot_bug", tout << "theta 2) " << theta << " " << a_ij << "\n";);
        theta /= a_ij;
        TRACE("update_and_pivot_bug", tout << "theta 3) " << theta << "\n";);
        update_value(x_j, theta);
        CTRACE("arith", get_value(x_i) != x_i_new_val,
               tout << "x_i: " << x_i << ", x_j: " << x_j << ", a_ij: " << a_ij << ", x_i_new_val: " << x_i_new_val << "\n";
               tout << "new val: " << get_value(x_i) << ", theta: " << theta << "\n";
               display(tout););
        SASSERT(get_value(x_i) == x_i_new_val);
        if (!m_to_patch.contains(x_j) && (below_lower(x_j) || above_upper(x_j)))
            m_to_patch.insert(x_j);
        pivot<true>(x_i, x_j, a_ij, m_eager_gcd);
        CASSERT("arith", valid_row_assignment());
    }

    /**
       \brief Return the number of base variables that are non free and are v dependent.
       The function adds 1 to the result if v is non free.
       The function returns with a partial result r if r > best_so_far.
       This function is used to select the pivot variable.
    */
    template<typename Ext>
    int theory_arith<Ext>::get_num_non_free_dep_vars(theory_var v, int best_so_far) {
        int result = is_non_free(v);
        column & c = m_columns[v];
        typename svector<col_entry>::const_iterator it  = c.begin_entries();
        typename svector<col_entry>::const_iterator end = c.end_entries();
        for (; it != end; ++it) {
            if (!it->is_dead()) {
                row & r      = m_rows[it->m_row_id];
                theory_var s = r.get_base_var();
                if (s != null_theory_var && is_base(s)) {
                    result += is_non_free(s);
                    if (result > best_so_far)
                        return result;
                }
            }
        }
        return result;
    }

    /**
       \brief Using Bland's rule, select a variable x_j in the row r defining the base var x_i,
       s.t. x_j can be used to patch the error in x_i.  Return null_theory_var
       if there is no x_j. Otherwise, return x_j and store its coefficient
       in out_a_ij.
    */
    template<typename Ext>
    theory_var theory_arith<Ext>::select_blands_pivot_core(theory_var x_i, bool is_below, numeral & out_a_ij) {
        SASSERT(is_base(x_i));
        theory_var max    = get_num_vars();
        theory_var result = max;
        row const & r     = m_rows[get_var_row(x_i)];

        typename vector<row_entry>::const_iterator it  = r.begin_entries();
        typename vector<row_entry>::const_iterator end = r.end_entries();
        for (; it != end; ++it) {
            if (!it->is_dead()) {
                theory_var x_j       = it->m_var;
                numeral const & a_ij = it->m_coeff;
                bool is_neg = is_below ? a_ij.is_neg() : a_ij.is_pos();
                bool is_pos = !is_neg;
                if (x_i != x_j && ((is_pos && above_lower(x_j)) || (is_neg && below_upper(x_j)))) {
                    SASSERT(is_non_base(x_j));
                    if (x_j < result) {
                        result = x_j;
                        out_a_ij = a_ij;
                    }
                }
            }
        }
        return result < max ? result : null_theory_var;
    }

    /**
       \brief Select a variable x_j in the row r defining the base var x_i,
       s.t. x_j can be used to patch the error in x_i.  Return null_theory_var
       if there is no x_j. Otherwise, return x_j and store its coefficient
       in out_a_ij.

       The argument is_below is true (false) if x_i is below its lower
       bound (above its upper bound).
    */
    template<typename Ext>
    template<bool is_below>
    theory_var theory_arith<Ext>::select_pivot_core(theory_var x_i, numeral & out_a_ij) {
        SASSERT(is_base(x_i));
        theory_var max    = get_num_vars();
        theory_var result = max;
        row const & r     = m_rows[get_var_row(x_i)];
        int best_col_sz    = INT_MAX;
        int best_so_far    = INT_MAX;
        int n = 0;
        typename vector<row_entry>::const_iterator it = r.begin_entries();
        typename vector<row_entry>::const_iterator end = r.end_entries();

        for (; it != end; ++it) {

            if (!it->is_dead()) {
                theory_var x_j       = it->m_var;
                numeral const & a_ij = it->m_coeff;

                bool is_neg = is_below ? a_ij.is_neg() : a_ij.is_pos();
                bool is_pos = !is_neg;
                if (x_i != x_j && ((is_pos && above_lower(x_j)) || (is_neg && below_upper(x_j)))) {
                    int num       = get_num_non_free_dep_vars(x_j, best_so_far);
                    int col_sz    = m_columns[x_j].size();
                    if (num < best_so_far || (num == best_so_far && col_sz < best_col_sz)) {
                        result        = x_j;
                        out_a_ij      = a_ij;
                        best_so_far   = num;
                        best_col_sz   = col_sz;
                        n             = 1;
                    }
                    else if (num == best_so_far && col_sz == best_col_sz) {
                        n++;
                        if (m_random()%n == 0) {
                            result      = x_j;
                            out_a_ij    = a_ij;
                        }
                    }
                }
            }
        }
        return result < max ? result : null_theory_var;
    }

    /**
       \brief Wrapper for select_blands_pivot_core and select_pivot_core
    */
    template<typename Ext>
    theory_var theory_arith<Ext>::select_pivot(theory_var x_i, bool is_below, numeral & out_a_ij) {
        TRACE("select_pivot", tout << "m_blands_rule: " << m_blands_rule << " v" << x_i << "\n";);
        CTRACE("select_pivot_info", x_i > 500, get_context().display(tout););
        if (m_blands_rule)
            return select_blands_pivot_core(x_i, is_below, out_a_ij);
        else if (is_below)
            return select_pivot_core<true>(x_i, out_a_ij);
        else
            return select_pivot_core<false>(x_i, out_a_ij);
    }

    // -----------------------------------
    //
    // Make feasible
    //
    // -----------------------------------

    /**
       \brief Make the given variable feasible.  This method assumes
       that x_i is a base var.  Return false if it was not possible to
       make x_i feasible.
    */
    template<typename Ext>
    bool theory_arith<Ext>::make_var_feasible(theory_var x_i) {
        CTRACE("arith_bug", !is_base(x_i),
               tout << "x_i: " << x_i << ", below_lower(x_i): " << below_lower(x_i) <<
               ", above_upper(x_i): " << above_upper(x_i) << "\n"; display(tout););
        SASSERT(is_base(x_i));

        bool is_below;
        if (below_lower(x_i)) {
            is_below = true;
        }
        else if (above_upper(x_i)) {
            is_below = false;
        }
        else {
            // x_i is already feasible
            return true;
        }

        TRACE("make_var_feasible", display_row(tout, get_var_row(x_i), false););

        numeral a_ij;
        theory_var x_j = select_pivot(x_i, is_below, a_ij);
        if (x_j != null_theory_var) {
            SASSERT(is_base(x_i));
            TRACE("pivot_bug", display_row_info(tout, get_var_row(x_i)););
            update_and_pivot(x_i, x_j, a_ij, get_bound(x_i, !is_below)->get_value());
            return true;
        }
        else {
            // conflict detected
            sign_row_conflict(x_i, is_below);
            return false;
        }
    }

    template<typename Ext>
    theory_var theory_arith<Ext>::select_lg_error_var(bool least) {
        TRACE("select_pivot", tout << "starting...\n";);
        theory_var  best = null_theory_var;
        inf_numeral best_error;
        inf_numeral curr_error;
        for (theory_var v : m_to_patch) {
            if (below_lower(v))
                curr_error = lower(v)->get_value() - get_value(v);
            else if (above_upper(v))
                curr_error = get_value(v) - upper(v)->get_value();
            else
                continue;
            SASSERT(curr_error > inf_numeral(0));
            if (best == null_theory_var || (!least && curr_error > best_error) || (least && curr_error < best_error)) {
                TRACE("select_pivot", tout << "best: " << best << " v" << v
                      << ", best_error: " << best_error << ", curr_error: " << curr_error << "\n";);
                best = v;
                best_error = curr_error;
                //n = 2;
            }
#if 0
            else if (false && n > 0 && curr_error == best_error) {
                n++;
                if (m_random()%n == 0) {
                    best = v;
                }
            }
#endif
        }
        if (best == null_theory_var)
            m_to_patch.clear(); // all variables are satisfied
        else
            m_to_patch.erase(best);
        return best;
    }

    template<typename Ext>
    theory_var theory_arith<Ext>::select_smallest_var() {
        return m_to_patch.erase_min();
    }

    template<typename Ext>
    theory_var theory_arith<Ext>::select_var_to_fix() {
        if (m_blands_rule)
            return select_smallest_var();
        switch (m_params.m_arith_pivot_strategy) {
        case ARITH_PIVOT_GREATEST_ERROR:
            return select_greatest_error_var();
        case ARITH_PIVOT_LEAST_ERROR:
            return select_least_error_var();
        default:
            return select_smallest_var();
        }
    }

    /**
       \brief Return true if it was possible to patch all variables in m_to_patch.
    */
    template<typename Ext>
    bool theory_arith<Ext>::make_feasible() {
        TRACE("arith_make_feasible", tout << "make_feasible\n"; display(tout););
        CASSERT("arith", wf_rows());
        CASSERT("arith", wf_columns());
        CASSERT("arith", valid_row_assignment());

        m_left_basis.reset();
        m_blands_rule    = false;
        unsigned num_repeated = 0;
        while (!m_to_patch.empty()) {
            theory_var v = select_var_to_fix();
            if (v == null_theory_var) {
                // all variables were satisfied...
                SASSERT(m_to_patch.empty());
                break;
            }
            if (!m_blands_rule) {
                if (m_left_basis.contains(v)) {
                    num_repeated++;
                    if (num_repeated > blands_rule_threshold()) {
                        TRACE("blands_rule", tout << "using blands rule, " << num_repeated << "\n";);
                        // std::cerr << "BLANDS RULE...\n";
                        m_blands_rule = true;
                    }
                }
                else {
                    m_left_basis.insert(v);
                }
            }
            if (!make_var_feasible(v)) {
                TRACE("arith_make_feasible", tout << "make_feasible: unsat\n"; display(tout););
                return false;
            }
            TRACE("arith_make_feasible_detail", display(tout););
            if (get_context().get_cancel_flag()) {
                return true;
            }
        }
        TRACE("arith_make_feasible", tout << "make_feasible: sat\n"; display(tout););
        CASSERT("arith", wf_rows());
        CASSERT("arith", wf_columns());
        CASSERT("arith", valid_row_assignment());
        CASSERT("arith", satisfy_bounds());
        return true;
    }

    /**
       \brief A row is in a sign inconsistency when it is implying a
       lower (upper) bound on x_i, which is above (below) its known
       upper (lower) bound.
    */
    template<typename Ext>
    void theory_arith<Ext>::sign_row_conflict(theory_var x_i, bool is_below) {
        inf_numeral delta;
        row const & r         = m_rows[get_var_row(x_i)];
        int idx               = r.get_idx_of(x_i);
        SASSERT(idx >= 0);
        bound * b             = nullptr;

        // Remark:
        // if x_i is an integer variable, then delta can be negative:
        //
        // Example: x_i <= 0   get_value(x_i) = 1/4
        //
        // The value is above the upper bound.
        // Since x_i is an integer, get_epsilon(x_i) = 1, and delta = -3/4

        if (is_below) {
            SASSERT(below_lower(x_i));
            b = lower(x_i);
            if (relax_bounds()) {
                delta  = b->get_value();
                delta -= get_value(x_i);
                delta -= get_epsilon(x_i);
                if (delta.is_neg())
                    delta.reset();
            }
        }
        else {
            SASSERT(above_upper(x_i));
            b = upper(x_i);
            if (relax_bounds()) {
                delta  = get_value(x_i);
                delta -= b->get_value();
                delta -= get_epsilon(x_i);
                if (delta.is_neg())
                    delta.reset();
            }
        }

        antecedents ante(*this);
        explain_bound(r, idx, !is_below, delta, ante);
        b->push_justification(ante, numeral(1), coeffs_enabled());

        TRACE("sign_row_conflict", tout << "v" << x_i << " is_below: " << is_below << " delta: " << delta << "\n"; display_var(tout, x_i);
              tout << "is_below_lower: " << below_lower(x_i) << ", is_above_upper: " << above_upper(x_i) << "\n";
              display_row(tout, r, true);
              display_row(tout, r, false);
              ante.display(tout););

        set_conflict(ante, ante, "farkas");
    }

    // -----------------------------------
    //
    // Assert bound
    //
    // -----------------------------------

    /**
       \brief Assert x >= k, return false if a conflict is detected.
    */
    template<typename Ext>
    bool theory_arith<Ext>::assert_lower(bound * b) {
        SASSERT(b->get_bound_kind() == B_LOWER);
        theory_var          v = b->get_var();
        inf_numeral const & k = b->get_value();

        bound * u = upper(v);
        bound * l = lower(v);

        if (u && k > u->get_value()) {
            sign_bound_conflict(u, b);
            return false;
        }

        if (l && k <= l->get_value()) {
            // redundant
            return true;
        }

        switch (get_var_kind(v)) {
        case QUASI_BASE:
            quasi_base_row2base_row(get_var_row(v));
            SASSERT(get_var_kind(v) == BASE);
        case BASE:
            if (!m_to_patch.contains(v) && get_value(v) < k) {
                TRACE("to_patch_bug", tout << "need to be patched (assert_lower): "; display_var(tout, v););
                m_to_patch.insert(v);
            }
            break;
        case NON_BASE:
            if (get_value(v) < k)
                set_value(v, k);
            break;
        }

        push_bound_trail(v, l, false);
        set_bound(b, false);

        if (propagation_mode() != BP_NONE)
            mark_rows_for_bound_prop(v);

        return true;
    }

    /**
       \brief Assert x <= k, return false if a conflict is detected.
    */
    template<typename Ext>
    bool theory_arith<Ext>::assert_upper(bound * b) {
        SASSERT(b->get_bound_kind() == B_UPPER);
        theory_var          v = b->get_var();
        inf_numeral const & k = b->get_value();

        TRACE("arith", display_bound(tout, b); tout << "v" << v << " <= " << k << "\n";);
        bound * u = upper(v);
        bound * l = lower(v);

        if (l && k < l->get_value()) {
            sign_bound_conflict(l, b);
            return false;
        }

        if (u && k >= u->get_value()) {
            // redundant
            return true;
        }

        switch (get_var_kind(v)) {
        case QUASI_BASE:
            quasi_base_row2base_row(get_var_row(v));
            SASSERT(get_var_kind(v) == BASE);
        case BASE:
            if (!m_to_patch.contains(v) && get_value(v) > k) {
                TRACE("to_patch_bug", tout << "need to be patched (assert upper): "; display_var(tout, v););
                m_to_patch.insert(v);
            }
            break;
        case NON_BASE:
            if (get_value(v) > k)
                set_value(v, k);
            break;
        }

        push_bound_trail(v, u, true);
        set_bound(b, true);

        if (propagation_mode() != BP_NONE)
            mark_rows_for_bound_prop(v);

        return true;
    }

    template<typename Ext>
    bool theory_arith<Ext>::assert_bound(bound * b) {
        TRACE("assert_bound", display_bound(tout, b); display(tout););
        theory_var v = b->get_var();

        if (b->is_atom()) {
            CTRACE("unassigned_atoms", m_unassigned_atoms[v] <= 0, display_var(tout, v););
            SASSERT(m_unassigned_atoms[v] > 0);
            push_dec_unassigned_atoms_trail(v);
            m_unassigned_atoms[v]--;
        }

        bool result = true;
        switch (b->get_bound_kind()) {
        case B_LOWER:
            m_stats.m_assert_lower++;
            result = assert_lower(b);
            break;
        case B_UPPER:
            m_stats.m_assert_upper++;
            result = assert_upper(b);
            break;
        }

        TRACE("arith_bound", tout << "result: " << result << "\n"; display(tout););
        return result;
    }

    /**
       \brief Sign a conflict because the bounds b1 and b2 are contradictory.
    */
    template<typename Ext>
    void theory_arith<Ext>::sign_bound_conflict(bound * b1, bound * b2) {
        SASSERT(b1->get_var() == b2->get_var());
        antecedents ante(*this);
        b1->push_justification(ante, numeral(1), coeffs_enabled());
        b2->push_justification(ante, numeral(1), coeffs_enabled());
        TRACE("arith_conflict", tout << "bound conflict v" << b1->get_var() << "\n";
              tout << "bounds: " << b1 << " " << b2 << "\n";);
        set_conflict(ante, ante, "farkas");
    }

    // -----------------------------------
    //
    // Bound propagation
    //
    // -----------------------------------

    /**
       \brief Mark the row r1 for bound propagation.
    */
    template<typename Ext>
    void theory_arith<Ext>::mark_row_for_bound_prop(unsigned r1) {
        if (!m_in_to_check.contains(r1) && m_rows[r1].m_base_var != null_theory_var) {
            m_in_to_check.insert(r1);
            m_to_check.push_back(r1);
        }
    }

    /**
       \brief Mark all rows that contain v for bound propagation.
    */
    template<typename Ext>
    void theory_arith<Ext>::mark_rows_for_bound_prop(theory_var v) {
        column const & c = m_columns[v];
        typename svector<col_entry>::const_iterator it  = c.begin_entries();
        typename svector<col_entry>::const_iterator end = c.end_entries();
        for (; it != end; ++it) {
            if (!it->is_dead())
                mark_row_for_bound_prop(it->m_row_id);
        }
    }

    /**
       \brief Given a row:
       a_1 * x_1 + ... + a_n * x_n = 0

       Claim:
       If forall i in [1..n]. (a_i > 0 => upper(x_i) != oo) and (a_i < 0 => lower(x_i) != -oo)
       Then row implies a lower bound for every monomial in the row.
       Proof:
       Without loss of generality, we consider the monomial a_1 * x_1
       a_1 * x_1 = - a_2 * x_2 - ... - a_n * x_n
                 =  (Sum_{a_i < 0} -a_i * x_i) + (Sum_{a_j > 0} -a_j * x_j)
                 >= (Sum_{a_i < 0} -a_i * lower(x_i)) + (Sum_{a_j > 0} -a_j * upper(x_j))

       If one the condition fails for the monomial a_i * x_i, then the row can still be used
       to imply a lower bound for this monomial.

       -4*x + 2*y - 3*z = 0
       y <= 1
       z >= 1
       -x = -2*y + 3*z  >= -2 + 3 >= 1
       -4*x >= 1

       Remark: the lower bound is not for the variable, but for the monomial.

       Claim:
       If forall i in [1..n]. (a_i > 0 => lower(x_i) != oo) and (a_i < 0 => upper(x_i) != -oo)
       Then row implies a upper bound for every monomial in the row.
       Proof: similar to the previous claim.

       The result is stored in lower_idx and upper_idx
       - lower_idx >= 0  : row can imply a lower bound for the monomial at 'lower_idx'
       - lower_idx == -1 : row can imply a lower bound for every monomial in the row.
       - lower_idx == -2 : row cannot be used to imply a lower bound.

       - upper_idx >= 0  : row can imply a upper bound for the monomial at 'upper_idx'
       - upper_idx == -1 : row can imply a upper bound for every monomial in the row.
       - upper_idx == -2 : row cannot be used to imply a upper bound.
    */
    template<typename Ext>
    void theory_arith<Ext>::is_row_useful_for_bound_prop(row const & r, int & lower_idx, int & upper_idx) const {
        lower_idx = -1;
        upper_idx = -1;
        typename vector<row_entry>::const_iterator it  = r.begin_entries();
        typename vector<row_entry>::const_iterator end = r.end_entries();
        for (int i = 0; it != end; ++it, ++i) {
            if (!it->is_dead()) {
#define UPDATE_IDX(IDX) IDX = IDX == -1 ? i : -2
                if (skip_big_coeffs() && it->m_coeff.is_big()) {
                    TRACE("is_row_useful", tout << "skipping row that contains big number...\n"; display_row_info(tout, r););
                    lower_idx = -2;
                    upper_idx = -2;
                    return;
                }
                bool is_pos = it->m_coeff.is_pos();
                if (lower(it->m_var) == nullptr) {
                    if (is_pos) {
                        UPDATE_IDX(upper_idx);
                    }
                    else {
                        UPDATE_IDX(lower_idx);
                    }
                }
                if (upper(it->m_var) == nullptr) {
                    if (is_pos) {
                        UPDATE_IDX(lower_idx);
                    }
                    else {
                        UPDATE_IDX(upper_idx);
                    }
                }
                if (lower_idx == -2 && upper_idx == -2)
                    return;
            }
        }
    }

    /**
       \brief Imply a lower/upper bound for the monomial stored at position idx.
       Then this bound is used to produce a bound for the monomial variable.
    */
    template<typename Ext>
    void theory_arith<Ext>::imply_bound_for_monomial(row const & r, int idx, bool is_lower) {
        row_entry const & entry = r[idx];
        if (m_unassigned_atoms[entry.m_var] > 0) {
            inf_numeral implied_k;
            typename vector<row_entry>::const_iterator it  = r.begin_entries();
            typename vector<row_entry>::const_iterator end = r.end_entries();
            for (int idx2 = 0; it != end; ++it, ++idx2) {
                if (!it->is_dead() && idx != idx2) {
                    bound * b  = get_bound(it->m_var, is_lower ? it->m_coeff.is_pos() : it->m_coeff.is_neg());
                    SASSERT(b);
                    // implied_k -= it->m_coeff * b->get_value();
                    implied_k.submul(it->m_coeff, b->get_value());
                }
            }
            implied_k /= entry.m_coeff;
            if (entry.m_coeff.is_pos() == is_lower) {
                // implied_k is a lower bound for entry.m_var
                bound * curr = lower(entry.m_var);
                if (curr == nullptr || implied_k > curr->get_value()) {
                    TRACE("arith_imply_bound",
                          tout << "implying lower bound for v" << entry.m_var << " " << implied_k << " using row:\n";
                          display_row_info(tout, r);
                          display_var(tout, entry.m_var););
                    mk_implied_bound(r, idx, is_lower, entry.m_var, B_LOWER, implied_k);
                }
            }
            else {
                // implied_k is an upper bound for it->m_var
                bound * curr = upper(entry.m_var);
                if (curr == nullptr || implied_k < curr->get_value()) {
                    TRACE("arith_imply_bound",
                          tout << "implying upper bound for v" << entry.m_var << " " << implied_k << " using row:\n";
                          display_row_info(tout, r);
                          display_var(tout, entry.m_var););
                    mk_implied_bound(r, idx, is_lower, entry.m_var, B_UPPER, implied_k);
                }
            }
        }
    }

    /**
       \brief Auxiliary method. See is_row_useful_for_bound_prop

       If is_lower = true (false), then imply a lower (upper) bound for all
       monomials in the row. The monomial bounds are used to compute bounds
       for the monomial variables.
    */
    template<typename Ext>
    void theory_arith<Ext>::imply_bound_for_all_monomials(row const & r, bool is_lower) {
        // Traverse the row once and compute
        // bb = (Sum_{a_i < 0} -a_i*lower(x_i)) + (Sum_{a_j > 0} -a_j * upper(x_j))  If is_lower = true
        // bb = (Sum_{a_i > 0} -a_i*lower(x_i)) + (Sum_{a_j < 0} -a_j * upper(x_j))  If is_lower = false
        inf_numeral bb;
        typename vector<row_entry>::const_iterator it  = r.begin_entries();
        typename vector<row_entry>::const_iterator end = r.end_entries();
        for (; it != end; ++it) {
            if (!it->is_dead()) {
                inf_numeral const & b = get_bound(it->m_var, is_lower ? it->m_coeff.is_pos() : it->m_coeff.is_neg())->get_value();
                // bb -= it->m_coeff * b;
                bb.submul(it->m_coeff, b);
            }
        }

        inf_numeral implied_k;
        it = r.begin_entries();
        for (int idx = 0; it != end; ++it, ++idx) {
            if (!it->is_dead() && m_unassigned_atoms[it->m_var] > 0) {
                inf_numeral const & b = get_bound(it->m_var, is_lower ? it->m_coeff.is_pos() : it->m_coeff.is_neg())->get_value();
                implied_k  = bb;
                // implied_k += it->m_coeff * b;
                implied_k.addmul(it->m_coeff, b);
                // implied_k is a bound for the monomial in position it
                implied_k /= it->m_coeff;
                TRACE("arith_imply_bound",
                      display_var(tout, it->m_var);
                      tout << "implied bound: " << (it->m_coeff.is_pos() ? ">=" : "<=") << implied_k << "\n";);
                if (it->m_coeff.is_pos() == is_lower) {
                    // implied_k is a lower bound for it->m_var
                    bound * curr = lower(it->m_var);
                    if (curr == nullptr || implied_k > curr->get_value()) {
                        // improved lower bound
                        TRACE("arith_imply_bound",
                              tout << "implying lower bound for v" << it->m_var << " " << implied_k << " using row:\n";
                              display_row_info(tout, r);
                              display_var(tout, it->m_var););
                        mk_implied_bound(r, idx, is_lower, it->m_var, B_LOWER, implied_k);
                    }
                }
                else {
                    // implied_k is an upper bound for it->m_var
                    bound * curr = upper(it->m_var);
                    if (curr == nullptr || implied_k < curr->get_value()) {
                        // improved upper bound
                        TRACE("arith_imply_bound",
                              tout << "implying upper bound for v" << it->m_var << " " << implied_k << " using row:\n";
                              display_row_info(tout, r);
                              display_var(tout, it->m_var););
                        mk_implied_bound(r, idx, is_lower, it->m_var, B_UPPER, implied_k);
                    }
                }
            }
        }
    }

    /**
       \brief Create an explanation for the lower/upper bound of the variable at position idx.

       \remark delta is used for relaxing the explanation. That is, the implied bound can be delta weaker the the
       computed value.

       \remark the is_lower parameter is a little bit counterintuitive. It says if the other monomials
       imply a lower (upper) bound for the monomial at position idx.

       Store the result in 'antecedent'
    */
    template<typename Ext>
    void theory_arith<Ext>::explain_bound(row const & r, int idx, bool is_lower, inf_numeral & delta, antecedents& ante) {
        SASSERT(delta >= inf_numeral::zero());
        TRACE("arith_conflict", tout << "relax: " << relax_bounds() << " lits: " << ante.lits().size() << " eqs: " << ante.eqs().size() << " idx: " << idx << "\n";);
        if (!relax_bounds() && (!ante.lits().empty() || !ante.eqs().empty())) {
            return;
        }
        context & ctx = get_context();
        row_entry const & entry = r[idx];
        numeral           coeff = entry.m_coeff;
        if (relax_bounds()) {
            // if the variable v at position idx can have a delta increase (decrease) of 'delta', then
            // the monomial (coeff * v) at position idx can have a delta increase (decrease) of '|coeff| * delta'
            if (coeff.is_neg())
                coeff.neg();
            delta  *= coeff; // adjust delta
        }
        typename vector<row_entry>::const_iterator it  = r.begin_entries();
        typename vector<row_entry>::const_iterator end = r.end_entries();
        TRACE("arith_proof", display_row(tout, r, false); );
        for (int idx2 = 0; it != end; ++it, ++idx2) {
            if (!it->is_dead() && idx != idx2) {
                bound * b  = get_bound(it->m_var, is_lower ? it->m_coeff.is_pos() : it->m_coeff.is_neg());
                SASSERT(b);
                if (!b->has_justification()) {
                    continue;
                }
                if (!relax_bounds() || delta.is_zero()) {
                    TRACE("propagate_bounds", tout << "push justification: v" << it->m_var << "\n";);
                    b->push_justification(ante, it->m_coeff, coeffs_enabled());
                    continue;
                }
                numeral coeff = it->m_coeff;
                bool is_b_lower   = b->get_bound_kind() == B_LOWER;
                if (coeff.is_neg())
                    coeff.neg();
                numeral inv_coeff(1);
                inv_coeff /= coeff;
                inf_numeral k_1      = b->get_value();
                inf_numeral limit_k1;
                // if the max decrease (increase) of the curr monomial (coeff * v2) is delta, then
                // the maximal decrease (increase) of v2 is (1/|coeff| * delta)
                if (is_b_lower) {
                    limit_k1 = k_1;
                    // limit_k1 -= delta * coeff;
                    limit_k1.submul(inv_coeff, delta);
                }
                else {
                    limit_k1  = k_1;
                    // limit_k1 += delta * coeff;
                    limit_k1.addmul(inv_coeff, delta);
                }
                TRACE("propagate_bounds_bug", tout << "is_b_lower: " << is_b_lower << " k1: " << k_1 << " limit_k1: "
                      << limit_k1 << " delta: " << delta << " coeff: " << coeff << "\n";);
                inf_numeral k_2 = k_1;
                atom * new_atom = nullptr;
                atoms const & as           = m_var_occs[it->m_var];
                for (atom * a : as) {
                    if (a == b)
                        continue;
                    bool_var bv = a->get_bool_var();
                    lbool val   = ctx.get_assignment(bv);
                    if (val == l_undef)
                        continue;
                    // TODO: check if the following line is a bottleneck
                    TRACE("arith", tout << "v" << a->get_bool_var() << " " << (val == l_true) << "\n";);

                    a->assign_eh(val == l_true, get_epsilon(a->get_var()));
                    if (val != l_undef && a->get_bound_kind() == b->get_bound_kind()) {
                        SASSERT((ctx.get_assignment(bv) == l_true) == a->is_true());
                        inf_numeral a_val = a->get_value();
                        if (is_b_lower) {
                            if (a_val >= limit_k1 && a_val < k_2) {
                                k_2      = a_val;
                                new_atom = a;
                            }
                        }
                        else {
                            if (a_val <= limit_k1 && a_val > k_2) {
                                k_2      = a_val;
                                new_atom = a;
                            }
                        }
                    }
                }
                SASSERT(!is_b_lower || k_2 <= k_1);
                SASSERT(is_b_lower  || k_2 >= k_1);
                if (new_atom == nullptr) {
                    b->push_justification(ante, coeff, coeffs_enabled());
                    continue;
                }
                SASSERT(!is_b_lower || k_2 < k_1);
                SASSERT(is_b_lower  || k_2 > k_1);
                if (is_b_lower) {
                    TRACE("propagate_bounds", tout << "coeff: " << coeff << ", k_1 - k_2: " << k_1 - k_2 << ", delta: " << delta << "\n";);
                    delta -= coeff*(k_1 - k_2);
                }
                else {
                    TRACE("propagate_bounds", tout << "coeff: " << coeff << ", k_2 - k_1: " << k_2 - k_1 << ", delta: " << delta << "\n";);
                    delta -= coeff*(k_2 - k_1);
                }
                TRACE("propagate_bounds", tout << "delta (after replace): " << delta << "\n";);
                new_atom->push_justification(ante, coeff, coeffs_enabled());
                SASSERT(delta >= inf_numeral::zero());
            }
        }
    }

    template<typename Ext>
    void theory_arith<Ext>::mk_implied_bound(row const & r, unsigned idx, bool is_lower, theory_var v, bound_kind kind, inf_numeral const & k) {
        atoms const & as                 = m_var_occs[v];
        inf_numeral const & epsilon      = get_epsilon(v);
        inf_numeral delta;
        for (atom* a : as) {
            bool_var bv = a->get_bool_var();
            literal  l(bv);
            if (get_context().get_assignment(bv) == l_undef) {
                inf_numeral const & k2 = a->get_k();
                delta.reset();
                if (a->get_atom_kind() == A_LOWER) {
                    // v >= k  k >= k2  |-  v >= k2
                    if (kind == B_LOWER && k >= k2) {
                        if (relax_bounds()) {
                            delta  = k;
                            delta -= k2;
                        }
                        TRACE("propagate_bounds", tout << "v" << v << " >= " << k << ", v" << v << " >= " << k2 << ", delta: " << delta << "\n";
                              display_row(tout, r););
                        assign_bound_literal(l, r, idx, is_lower, delta);
                    }
                    // v <= k  k <  k2  |-  v < k2  |- not v >= k2
                    if (kind == B_UPPER && k <  k2) {
                        // it is not sufficient to check whether k < k2.
                        // example:
                        //   k = -1/5*epsilon
                        //   k2 = 0
                        //   Thus, v <= -1/5*epsilon
                        //         (not v >= 0) which is equivalent to v <= -epsilon.
                        delta  = k2;
                        delta -= k;
                        delta -= epsilon;
                        if (delta.is_nonneg()) {
                            TRACE("propagate_bounds", tout << "v" << v << " <= " << k << ", not v" << v << " >= " << k2 << ", delta: " << delta << "\n";
                                  display_row(tout, r););
                            assign_bound_literal(~l, r, idx, is_lower, delta);
                        }
                    }
                }
                else {
                    // v >= k  k > k2  |-  v > k2 |- not v <= k2
                    if (kind == B_LOWER && k > k2) {
                        // it is not sufficient to check whether k > k2.
                        // see example above.
                        delta  = k;
                        delta -= k2;
                        delta -= epsilon;
                        if (delta.is_nonneg()) {
                            TRACE("propagate_bounds", tout << "v" << v << " >= " << k << ", not v" << v << " <= " << k2 << ", delta: " << delta << "\n";
                                  display_row(tout, r););
                            assign_bound_literal(~l, r, idx, is_lower, delta);
                        }
                    }
                    // v <= k  k <= k2 |-  v <= k2
                    if (kind == B_UPPER && k <= k2) {
                        if (relax_bounds()) {
                            delta  = k2;
                            delta -= k;
                        }
                        TRACE("propagate_bounds", tout << "v" << v << " <= " << k << ", v" << v << " <= " << k2 << ", delta: " << delta << "\n";
                              display_row(tout, r););
                        assign_bound_literal(l, r, idx, is_lower, delta);
                    }
                }
            }
        }
    }

    template<typename Ext>
    void theory_arith<Ext>::dump_lemmas(literal l, antecedents const& ante) {
        context & ctx = get_context();
        if (dump_lemmas()) {
            TRACE("arith", ante.display(tout) << " --> "; ctx.display_detailed_literal(tout, l); tout << "\n";);
            ctx.display_lemma_as_smt_problem(ante.lits().size(), ante.lits().c_ptr(),
                                             ante.eqs().size(), ante.eqs().c_ptr(), l);

        }
    }

    template<typename Ext>
    void theory_arith<Ext>::dump_lemmas(literal l, derived_bound const& ante) {
        context & ctx = get_context();
        if (dump_lemmas()) {
            ctx.display_lemma_as_smt_problem(ante.lits().size(), ante.lits().c_ptr(),
                                             ante.eqs().size(), ante.eqs().c_ptr(), l);
        }
    }

    template<typename Ext>
    void theory_arith<Ext>::assign_bound_literal(literal l, row const & r, unsigned idx, bool is_lower, inf_numeral & delta) {
        m_stats.m_bound_props++;
        context & ctx = get_context();
        antecedents ante(*this);
        explain_bound(r, idx, is_lower, delta, ante);

        TRACE("propagate_bounds",
              ante.display(tout) << " --> ";
              ctx.display_detailed_literal(tout, l);
              tout << "\n";);
        dump_lemmas(l, ante);

        if (ante.lits().size() < small_lemma_size() && ante.eqs().empty()) {
            literal_vector & lits = m_tmp_literal_vector2;
            lits.reset();
            lits.push_back(l);
            literal_vector::const_iterator it  = ante.lits().begin();
            literal_vector::const_iterator end = ante.lits().end();
            for (; it != end; ++it)
                lits.push_back(~(*it));
            justification * js = nullptr;
            if (proofs_enabled()) {
                js = alloc(theory_lemma_justification, get_id(), ctx, lits.size(), lits.c_ptr(),
                           ante.num_params(), ante.params("assign-bounds"));
            }
            ctx.mk_clause(lits.size(), lits.c_ptr(), js, CLS_AUX_LEMMA, nullptr);
        }
        else {
            region & r = ctx.get_region();
            ctx.assign(l, ctx.mk_justification(
                           ext_theory_propagation_justification(
                               get_id(), r, ante.lits().size(), ante.lits().c_ptr(),
                               ante.eqs().size(), ante.eqs().c_ptr(), l,
                               ante.num_params(), ante.params("assign-bounds"))));
        }
    }

    /**
       \brief Traverse rows in m_to_check and try do derive improved bounds for
       the variables occurring in them.
    */
    template<typename Ext>
    void theory_arith<Ext>::propagate_bounds() {
        TRACE("propagate_bounds_detail", display(tout););
        typename svector<unsigned>::iterator it  = m_to_check.begin();
        typename svector<unsigned>::iterator end = m_to_check.end();
        for (; it != end; ++it) {
            row & r = m_rows[*it];
            if (r.get_base_var() != null_theory_var) {
                if (r.size() < max_lemma_size()) { // Ignore big rows.
                    int lower_idx;
                    int upper_idx;
                    is_row_useful_for_bound_prop(r, lower_idx, upper_idx);

                    if (lower_idx >= 0) {
                        imply_bound_for_monomial(r, lower_idx, true);
                    }
                    else if (lower_idx == -1) {
                        imply_bound_for_all_monomials(r, true);
                    }

                    if (upper_idx >= 0) {
                        imply_bound_for_monomial(r, upper_idx, false);
                    }
                    else if (upper_idx == -1) {
                        imply_bound_for_all_monomials(r, false);
                    }

                    // sneaking cheap eq detection in this loop
                    propagate_cheap_eq(*it);
                }

#if 0
                theory_var v = r.get_base_var();
                if (!is_int(v) || get_value(v).is_int()) {
                    // If an integer value is not assigned to an integer value, then
                    // bound propagation can diverge.
                    m_in_to_check.remove(v);
                }
#endif
            }
        }
        m_to_check.reset();
        m_in_to_check.reset();
    }

    // -----------------------------------
    //
    // Justification
    //
    // -----------------------------------

    template<typename Ext>
    void theory_arith<Ext>::set_conflict(antecedents const& ante, antecedents& bounds, char const* proof_rule) {
        set_conflict(ante.lits().size(), ante.lits().c_ptr(), ante.eqs().size(), ante.eqs().c_ptr(), bounds, proof_rule);
        dump_lemmas(false_literal, ante);
    }

    template<typename Ext>
    void theory_arith<Ext>::set_conflict(derived_bound const& ante, antecedents& bounds, char const* proof_rule) {
        set_conflict(ante.lits().size(), ante.lits().c_ptr(), ante.eqs().size(), ante.eqs().c_ptr(), bounds, proof_rule);
        dump_lemmas(false_literal, ante);
    }

    template<typename Ext>
    void theory_arith<Ext>::set_conflict(unsigned num_literals, literal const * lits, unsigned num_eqs, enode_pair const * eqs,
                                         antecedents& bounds, char const* proof_rule) {
        SASSERT(num_literals != 0 || num_eqs != 0);
        context & ctx = get_context();
        m_stats.m_conflicts++;
        m_num_conflicts++;
        TRACE("arith_conflict",
              tout << "scope: " << ctx.get_scope_level() << "\n";
              for (unsigned i = 0; i < num_literals; i++) {
                  ctx.display_detailed_literal(tout, lits[i]);
                  tout << " ";
                  if (coeffs_enabled()) {
                      tout << "bound: " << bounds.lit_coeffs()[i] << "\n";
                  }
                  tout << "\n";
              }
              for (unsigned i = 0; i < num_eqs; i++) {
                  tout << "#" << eqs[i].first->get_owner_id() << "=#" << eqs[i].second->get_owner_id() << " ";
                  if (coeffs_enabled()) {
                      tout << "bound: " << bounds.eq_coeffs()[i] << "\n";
                  }
              }
              for (unsigned i = 0; i < bounds.num_params(); ++i) {
                  tout << bounds.params(proof_rule)[i] << "\n";
              }
              tout << "\n";);
        record_conflict(num_literals, lits, num_eqs, eqs, bounds.num_params(), bounds.params(proof_rule));
        ctx.set_conflict(
            ctx.mk_justification(
                ext_theory_conflict_justification(get_id(), ctx.get_region(), num_literals, lits, num_eqs, eqs,
                                                  bounds.num_params(), bounds.params(proof_rule))));
    }

    /**
       \brief Collect the proofs for the fixed variables in the given row.  Store
       the proofs in result.
    */
    template<typename Ext>
        void theory_arith<Ext>::collect_fixed_var_justifications(row const & r, antecedents& antecedents) const {
        typename vector<row_entry>::const_iterator it  = r.begin_entries();
        typename vector<row_entry>::const_iterator end = r.end_entries();
        for (; it != end; ++it) {
            if (!it->is_dead() && is_fixed(it->m_var)) {
                lower(it->m_var)->push_justification(antecedents, it->m_coeff, coeffs_enabled());
                upper(it->m_var)->push_justification(antecedents, it->m_coeff, coeffs_enabled());
            }
        }
    }

    // -----------------------------------
    //
    // Model generation
    //
    // -----------------------------------

    //
    // The arithmetic module uses infinitesimals. So,
    // an inf_numeral (n,k) represents  n + k*epsilon
    // where epsilon is a very small number.
    // In order to generate a model, we need to compute
    // a value for epsilon in a way all bounds remain
    // satisfied.
    //
    // 1) Handling inequalities: (n1, k1) <= (n2, k2)
    //
    // The only intersting case is n1 < n2 and k1 > k2.
    // Using the definition of infinitesimal numbers
    // we have:
    // n1 + k1 * epsilon <= n2 + k2 - epsilon
    // Therefore:
    // epsilon <= (n2 - n1) / (k1 - k2)
    //
    // Starting at Z3 V2.0, we split disequalities.
    // So, we do not need to handle them. If we decide
    // to support them again in the future:
    //
    // 2) Handling disequalities: (n1, k1) /= n2
    //
    // case a) k1 is positive and n1 < n2
    // Thus, epsilon < (n2 - n1) / k1
    // => epsilon <= (n2 - n1) / 2*k1
    //
    // case b) k1 is negative and n1 > n2
    // Similarly, epsilon <= (n2 - n1) / 2*k1
    //

    /**
       \brief Update the value of epsilon using the inequality l <= u
    */
    template<typename Ext>
    void theory_arith<Ext>::update_epsilon(const inf_numeral & l, const inf_numeral & u) {
        if (l.get_rational()      < u.get_rational() &&
            l.get_infinitesimal() > u.get_infinitesimal()) {
            numeral new_epsilon = (u.get_rational() - l.get_rational()) / (l.get_infinitesimal() - u.get_infinitesimal());
            if (new_epsilon < m_epsilon) {
                m_epsilon = new_epsilon;
            }
        }
        SASSERT(m_epsilon.is_pos());
    }

    template<typename Ext>
    void theory_arith<Ext>::compute_epsilon() {
        m_epsilon = numeral(1);
        theory_var num = get_num_vars();
        for (theory_var v = 0; v < num; v++) {
            bound * l = lower(v);
            bound * u = upper(v);
            if (l != nullptr)
                update_epsilon(l->get_value(), get_value(v));
            if (u != nullptr)
                update_epsilon(get_value(v), u->get_value());
        }
        TRACE("epsilon_bug", tout << "epsilon: " << m_epsilon << "\n";);
    }

    /**
       The epsilon computed by compute_epsilon may accidentally make two shared
       variables to have the same assignment. This method keeps dividing
       epsilon by 2 until this "clash" does not occur.
       Here is an example of the problem

       Assignment:
       x -> 9.5
       y -> 10 - epsilon

       x and y have different assignments. However, if compute_epsilon sets epsilon
       to 0.5, then x and y become 9.5. However, an equality is not propagated to the core
       since in the assignment above they are assigned to distinct values.

       This bug was reported by Marcello Bersani.
       Remark: this is not really a soundness bug. The result sat/unsat produced by Z3 was still correct.
       However, the model construction was incorrect. Perhaps, this explains why this bug was not
       detected before.
    */
    template<typename Ext>
    void theory_arith<Ext>::refine_epsilon() {
        while (true) {
            rational2var mapping;
            theory_var num = get_num_vars();
            bool refine = false;
            for (theory_var v = 0; v < num; v++) {
                if (is_int_src(v))
                    continue;
                if (!get_context().is_shared(get_enode(v)))
                    continue;
                inf_numeral const & val = get_value(v);
                if (Ext::is_infinite(val)) {
                    continue;
                }
                rational value = val.get_rational().to_rational() + m_epsilon.to_rational() * val.get_infinitesimal().to_rational();
                theory_var v2;
                if (mapping.find(value, v2)) {
                    SASSERT(!is_int_src(v2));
                    if (get_value(v) != get_value(v2)) {
                        // v and v2 are not known to be equal.
                        // The choice of m_epsilon is making them equal.
                        TRACE("refine_epsilon",
                              tout << "v" << v << " v" << v2 << " " << get_value(v) << " " << get_value(v2) << " " << value << std::endl;
                              );
                        refine = true;
                        break;
                    }
                }
                else {
                    mapping.insert(value, v);
                }
            }
            if (!refine)
                return;
            numeral two(2);
            m_epsilon = m_epsilon / two;
            TRACE("refine_epsilon", tout << "new epsilon..." << m_epsilon << std::endl;);
        }
    }

    template<typename Ext>
    void theory_arith<Ext>::init_model(model_generator & m) {
        TRACE("theory_arith", tout << "init model invoked...\n";);
        m_factory = alloc(arith_factory, get_manager());
        m.register_factory(m_factory);
        compute_epsilon();
        if (!m_model_depends_on_computed_epsilon) {
            refine_epsilon();
        }
    }

    template<typename Ext>
    model_value_proc * theory_arith<Ext>::mk_value(enode * n, model_generator & mg) {
        theory_var v = n->get_th_var(get_id());
        SASSERT(v != null_theory_var);
        inf_numeral const & val = get_value(v);
        rational num = val.get_rational().to_rational() + m_epsilon.to_rational() * val.get_infinitesimal().to_rational();
        if (is_int(v) && !num.is_int()) {
            TRACE("arith", tout << "Truncating non-integer value. This is possible for non-linear constraints v" << v << " " << num << "\n";);
            num = floor(num);
        }
        return alloc(expr_wrapper_proc, m_factory->mk_num_value(num, m_util.is_int(var2expr(v))));
    }

    // -----------------------------------
    //
    // Model checker support
    //
    // -----------------------------------

    template<typename Ext>
    bool theory_arith<Ext>::to_expr(inf_numeral const& val, bool is_int, expr_ref & r) {
        if (val.get_infinitesimal().is_zero()) {
            numeral _val = val.get_rational();
            r = m_util.mk_numeral(_val.to_rational(), is_int);
            return true;
        }
        else {
            return false;
        }
    }

    template<typename Ext>
    bool theory_arith<Ext>::get_value(enode * n, expr_ref & r) {
        theory_var v = n->get_th_var(get_id());
        inf_numeral val;
        return v != null_theory_var && (val = get_value(v), (!is_int(v) || val.is_int())) && to_expr(val, is_int(v), r);
    }

    template<typename Ext>
    bool theory_arith<Ext>::get_lower(enode * n, expr_ref & r) {
        theory_var v = n->get_th_var(get_id());
        bound* b = (v == null_theory_var) ? nullptr : lower(v);
        return b && to_expr(b->get_value(), is_int(v), r);
    }

    template<typename Ext>
    bool theory_arith<Ext>::get_upper(enode * n, expr_ref & r) {
        theory_var v = n->get_th_var(get_id());
        bound* b = (v == null_theory_var) ? nullptr : upper(v);
        return b && to_expr(b->get_value(), is_int(v), r);
    }

<<<<<<< HEAD
=======

>>>>>>> 70f3fa36
    template<typename Ext>
    bool theory_arith<Ext>::get_lower(enode * n, rational& r, bool& is_strict) {
        theory_var v = n->get_th_var(get_id());
        bound* b = (v == null_theory_var) ? nullptr : lower(v);
        return b && (r = b->get_value().get_rational().to_rational(), is_strict = b->get_value().get_infinitesimal().is_pos(), true);
    }

    template<typename Ext>
<<<<<<< HEAD
     bool theory_arith<Ext>::get_upper(enode * n, rational& r, bool& is_strict) {
=======
    bool theory_arith<Ext>::get_upper(enode * n, rational& r, bool& is_strict) {
>>>>>>> 70f3fa36
        theory_var v = n->get_th_var(get_id());
        bound* b = (v == null_theory_var) ? nullptr : upper(v);
        return b && (r = b->get_value().get_rational().to_rational(), is_strict = b->get_value().get_infinitesimal().is_neg(), true);
    }

    // -----------------------------------
    //
    // Backtracking
    //
    // -----------------------------------

    template<typename Ext>
    void theory_arith<Ext>::push_scope_eh() {
        theory::push_scope_eh();
        m_scopes.push_back(scope());
        scope & s                      = m_scopes.back();
        s.m_atoms_lim                  = m_atoms.size();
        s.m_bound_trail_lim            = m_bound_trail.size();
        s.m_unassigned_atoms_trail_lim = m_unassigned_atoms_trail.size();
        s.m_asserted_bounds_lim        = m_asserted_bounds.size();
        s.m_asserted_qhead_old         = m_asserted_qhead;
        s.m_bounds_to_delete_lim       = m_bounds_to_delete.size();
        s.m_nl_monomials_lim           = m_nl_monomials.size();
        s.m_nl_propagated_lim          = m_nl_propagated.size();
        CASSERT("arith", wf_rows());
        CASSERT("arith", wf_columns());
        CASSERT("arith", valid_row_assignment());
        CASSERT("arith", satisfy_bounds());
    }

    template<typename Ext>
    void theory_arith<Ext>::pop_scope_eh(unsigned num_scopes) {
        CASSERT("arith", wf_rows());
        CASSERT("arith", wf_columns());
        CASSERT("arith", valid_row_assignment());
        TRACE("arith_pop_scope_bug", display(tout););
        // The m_update_trail_stack may not be empty.
        // In an old version, only propagate_core and methods invoked by propagate_core were
        // inserting elements in the m_update_trail_stack stack.
        // This is not true anymore. The method quasi_base_row2base_row also does that.
        // So, restore_assignment must be invoked. In most cases, it is a noop since the stack is empty.
        restore_assignment();
        m_to_patch.reset();
        unsigned lvl     = m_scopes.size();
        SASSERT(num_scopes <= lvl);
        unsigned new_lvl = lvl - num_scopes;
        scope & s        = m_scopes[new_lvl];
        restore_bounds(s.m_bound_trail_lim);
        restore_unassigned_atoms(s.m_unassigned_atoms_trail_lim);
        m_asserted_bounds.shrink(s.m_asserted_bounds_lim);
        m_asserted_qhead = s.m_asserted_qhead_old;
        TRACE("arith_pop_scope_bug", tout << "num_vars: " << get_num_vars() << ", num_old_vars: " << get_old_num_vars(num_scopes) << "\n";);
        restore_nl_propagated_flag(s.m_nl_propagated_lim);
        m_nl_monomials.shrink(s.m_nl_monomials_lim);
        del_atoms(s.m_atoms_lim);
        del_bounds(s.m_bounds_to_delete_lim);
        del_vars(get_old_num_vars(num_scopes));
        m_scopes.shrink(new_lvl);
        theory::pop_scope_eh(num_scopes);
        VERIFY(make_feasible());
        SASSERT(m_to_patch.empty());
        m_to_check.reset();
        m_in_to_check.reset();
        m_new_atoms.reset();
        CASSERT("arith", wf_rows());
        CASSERT("arith", wf_columns());
        CASSERT("arith", valid_row_assignment());
        CASSERT("arith", satisfy_bounds());
    }

    template<typename Ext>
    void theory_arith<Ext>::restore_nl_propagated_flag(unsigned old_trail_size) {
        typename svector<theory_var>::iterator begin = m_nl_propagated.begin() + old_trail_size;
        typename svector<theory_var>::iterator it    = m_nl_propagated.end();
        while (it != begin) {
            --it;
            SASSERT(m_data[*it].m_nl_propagated);
            m_data[*it].m_nl_propagated = false;
        }
        m_nl_propagated.shrink(old_trail_size);
    }

    template<typename Ext>
    void theory_arith<Ext>::restore_bounds(unsigned old_trail_size) {
        CASSERT("arith", wf_rows());
        typename svector<bound_trail>::iterator begin = m_bound_trail.begin() + old_trail_size;
        typename svector<bound_trail>::iterator it    = m_bound_trail.end();
        while (it != begin) {
            --it;
            theory_var v = it->get_var();
            bound *    b = it->get_old_bound();
            SASSERT(is_base(v) || is_non_base(v));
            restore_bound(v, b, it->is_upper());
            if (lazy_pivoting_lvl() > 2 && b == nullptr && is_base(v) && is_free(v)) {
                SASSERT(!has_var_kind(get_var_row(v), BASE));
                SASSERT(!has_var_kind(get_var_row(v), QUASI_BASE));
                eliminate<false>(v, false);
                SASSERT(m_columns[v].size() == 1);
                SASSERT(!has_var_kind(get_var_row(v), BASE));
                SASSERT(!has_var_kind(get_var_row(v), QUASI_BASE));
                set_var_kind(v, QUASI_BASE);
            }
        }
        m_bound_trail.shrink(old_trail_size);
        CASSERT("arith", wf_rows());
    }

    template<typename Ext>
    void theory_arith<Ext>::restore_unassigned_atoms(unsigned old_trail_size) {
        svector<unsigned>::iterator begin = m_unassigned_atoms_trail.begin() + old_trail_size;
        svector<unsigned>::iterator it    = m_unassigned_atoms_trail.end();
        while (it != begin) {
            --it;
            m_unassigned_atoms[*it]++;
        }

        m_unassigned_atoms_trail.shrink(old_trail_size);
    }

    template<typename Ext>
    void theory_arith<Ext>::del_atoms(unsigned old_size) {
        typename atoms::iterator begin = m_atoms.begin() + old_size;
        typename atoms::iterator it    = m_atoms.end();
        while (it != begin) {
            --it;
            atom * a     = *it;
            theory_var v = a->get_var();
            bool_var bv  = a->get_bool_var();
            erase_bv2a(bv);
            SASSERT(m_var_occs[v].back() == a);
            m_var_occs[v].pop_back();
            dealloc(a);
        }
        m_atoms.shrink(old_size);
    }

    template<typename Ext>
    void theory_arith<Ext>::del_bounds(unsigned old_size) {
        typename ptr_vector<bound>::iterator begin = m_bounds_to_delete.begin() + old_size;
        typename ptr_vector<bound>::iterator it    = m_bounds_to_delete.end();
        while (it != begin) {
            --it;
            bound * b = *it;
            dealloc(b);
        }
        m_bounds_to_delete.shrink(old_size);
    }

    template<typename Ext>
    void theory_arith<Ext>::del_vars(unsigned old_num_vars) {
        int num_vars = get_num_vars();
        SASSERT(num_vars >= static_cast<int>(old_num_vars));
        if (num_vars != static_cast<int>(old_num_vars)) {
            theory_var v = num_vars;
            while (v > static_cast<int>(old_num_vars)) {
                --v;
                switch (get_var_kind(v)) {
                case QUASI_BASE:
                    SASSERT(m_columns[v].size() == 1);
                    del_row(get_var_row(v));
                    TRACE("arith_make_feasible", tout << "del row v" << v << "\n";);
                    break;
                case BASE:
                    SASSERT(lazy_pivoting_lvl() != 0 || m_columns[v].size() == 1);
                    if (lazy_pivoting_lvl() > 0)
                        eliminate<false>(v, false);
                    TRACE("arith_make_feasible", tout << "del row v" << v << "\n";);
                    del_row(get_var_row(v));
                    break;
                case NON_BASE: {
                    col_entry const * entry = get_a_base_row_that_contains(v);
                    if (entry) {
                        row & r = m_rows[entry->m_row_id];
                        SASSERT(is_base(r.get_base_var()));
                        SASSERT(r[entry->m_row_idx].m_var == v);
                        pivot<false>(r.get_base_var(), v, r[entry->m_row_idx].m_coeff, false);
                        SASSERT(is_base(v));
                        del_row(get_var_row(v));
                        TRACE("arith_make_feasible", tout << "del row v" << v << "\n";);
                    }
                    else {
                        TRACE("arith_make_feasible", tout << "no row v" << v << "\n";);
                    }
                    break;
                } }
                m_in_update_trail_stack.remove(v);
                m_left_basis.remove(v);
                m_in_to_check.remove(v);
            }
            m_columns         .shrink(old_num_vars);
            m_data            .shrink(old_num_vars);
            m_value           .shrink(old_num_vars);
            m_old_value       .shrink(old_num_vars);
            m_var_occs        .shrink(old_num_vars);
            m_unassigned_atoms.shrink(old_num_vars);
            m_var_pos         .shrink(old_num_vars);
            m_bounds[0]       .shrink(old_num_vars);
            m_bounds[1]       .shrink(old_num_vars);
            SASSERT(check_vector_sizes());
        }
        SASSERT(m_var_occs.size() == old_num_vars);
    }

    template<typename Ext>
    void theory_arith<Ext>::del_row(unsigned r_id) {
        row & r      = m_rows[r_id];
        typename vector<row_entry>::const_iterator it  = r.begin_entries();
        typename vector<row_entry>::const_iterator end = r.end_entries();
        for (; it != end; ++it) {
            if (!it->is_dead()) {
                theory_var v = it->m_var;
                column & c   = m_columns[v];
                c.del_col_entry(it->m_col_idx);
            }
        }
        r.m_base_var = null_theory_var;
        r.reset();
        m_dead_rows.push_back(r_id);
    }

    /**
       \brief reset and retrieve built-in explanation hints for arithmetic lemmmas.
    */

    template<typename Ext>
    theory_arith<Ext>::antecedents::antecedents(theory_arith& th):
        th(th),
        a(th.m_antecedents[th.m_antecedents_index]) {
        SASSERT(th.m_antecedents_index < 3);
        a.reset();
        ++th.m_antecedents_index;
    }

    template<typename Ext>
    theory_arith<Ext>::antecedents::~antecedents() {
        --th.m_antecedents_index;
    }


};

#endif /* THEORY_ARITH_CORE_H_ */<|MERGE_RESOLUTION|>--- conflicted
+++ resolved
@@ -3302,10 +3302,6 @@
         return b && to_expr(b->get_value(), is_int(v), r);
     }
 
-<<<<<<< HEAD
-=======
-
->>>>>>> 70f3fa36
     template<typename Ext>
     bool theory_arith<Ext>::get_lower(enode * n, rational& r, bool& is_strict) {
         theory_var v = n->get_th_var(get_id());
@@ -3314,11 +3310,7 @@
     }
 
     template<typename Ext>
-<<<<<<< HEAD
-     bool theory_arith<Ext>::get_upper(enode * n, rational& r, bool& is_strict) {
-=======
     bool theory_arith<Ext>::get_upper(enode * n, rational& r, bool& is_strict) {
->>>>>>> 70f3fa36
         theory_var v = n->get_th_var(get_id());
         bound* b = (v == null_theory_var) ? nullptr : upper(v);
         return b && (r = b->get_value().get_rational().to_rational(), is_strict = b->get_value().get_infinitesimal().is_neg(), true);
