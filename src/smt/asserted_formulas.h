/*++
Copyright (c) 2006 Microsoft Corporation

Module Name:

    asserted_formulas.h

Abstract:

    <abstract>

Author:

    Leonardo de Moura (leonardo) 2008-06-11.

Revision History:

--*/
#ifndef ASSERTED_FORMULAS_H_
#define ASSERTED_FORMULAS_H_

#include "util/statistics.h"
#include "ast/static_features.h"
#include "ast/simplifier/simplifier.h"
#include "ast/simplifier/basic_simplifier_plugin.h"
#include "ast/simplifier/maximise_ac_sharing.h"
#include "ast/rewriter/bit2int.h"
#include "ast/macros/macro_manager.h"
#include "ast/macros/macro_finder.h"
#include "ast/normal_forms/defined_names.h"
#include "ast/pattern/pattern_inference.h"
#include "smt/params/smt_params.h"
#include "ast/rewriter/th_rewriter.h"

class arith_simplifier_plugin;
class bv_simplifier_plugin;

class asserted_formulas {
    ast_manager &                m;
    smt_params &                 m_params;
    simplifier                   m_pre_simplifier;
    simplifier                   m_simplifier;
    th_rewriter                  m_rewriter;
    basic_simplifier_plugin *    m_bsimp;
    bv_simplifier_plugin *       m_bvsimp;
    defined_names                m_defined_names;
    static_features              m_static_features;
    expr_ref_vector              m_asserted_formulas;     // formulas asserted by user
    proof_ref_vector             m_asserted_formula_prs;  // proofs for the asserted formulas.
    unsigned                     m_asserted_qhead;

    macro_manager               m_macro_manager;
    scoped_ptr<macro_finder>    m_macro_finder;

    bit2int                     m_bit2int;

    maximise_bv_sharing         m_bv_sharing;

    bool                        m_inconsistent;
    bool                        m_has_quantifiers;

    struct scope {
        unsigned                m_asserted_formulas_lim;
        bool                    m_inconsistent_old;
    };
    svector<scope>              m_scopes;

    void setup_simplifier_plugins(simplifier & s, basic_simplifier_plugin * & bsimp, arith_simplifier_plugin * & asimp, bv_simplifier_plugin * & bvsimp);
    void reduce_asserted_formulas();
    void swap_asserted_formulas(expr_ref_vector & new_exprs, proof_ref_vector & new_prs);
    void find_macros_core();
    void find_macros();
    void expand_macros();
    void apply_quasi_macros();
    void nnf_cnf();
    void infer_patterns();
    void eliminate_term_ite();
    void reduce_and_solve();
    void flush_cache() { m_pre_simplifier.reset(); m_simplifier.reset(); }
    void set_eliminate_and(bool flag);
    void propagate_values();
    void propagate_booleans();
    bool pull_cheap_ite_trees();
    bool pull_nested_quantifiers();
    void push_assertion(expr * e, proof * pr, expr_ref_vector & result, proof_ref_vector & result_prs);
    void eliminate_and();
    void refine_inj_axiom();
    bool cheap_quant_fourier_motzkin();
    void apply_distribute_forall();
    bool apply_bit2int();
    void lift_ite();
    bool elim_bvs_from_quantifiers();
    void ng_lift_ite();
#ifdef Z3DEBUG
    bool check_well_sorted() const;
#endif
    unsigned get_total_size() const;
    bool has_bv() const;
    void max_bv_sharing();
    bool canceled() { return m.canceled(); }

public:
    asserted_formulas(ast_manager & m, smt_params & p);
    ~asserted_formulas();

    void setup();
    void assert_expr(expr * e, proof * in_pr);
    void assert_expr(expr * e);
    void reset();
    void push_scope();
    void pop_scope(unsigned num_scopes);
    bool inconsistent() const { return m_inconsistent; }
    proof * get_inconsistency_proof() const;
    void reduce();
    unsigned get_num_formulas() const { return m_asserted_formulas.size(); }
    unsigned get_formulas_last_level() const;
    unsigned get_qhead() const { return m_asserted_qhead; }
    void commit();
    void commit(unsigned new_qhead);
    expr * get_formula(unsigned idx) const { return m_asserted_formulas.get(idx); }
    proof * get_formula_proof(unsigned idx) const { return m.proofs_enabled() ? m_asserted_formula_prs.get(idx) : 0; }
    expr * const * get_formulas() const { return m_asserted_formulas.c_ptr(); }
    proof * const * get_formula_proofs() const { return m_asserted_formula_prs.c_ptr(); }
    void init(unsigned num_formulas, expr * const * formulas, proof * const * prs);
    void register_simplifier_plugin(simplifier_plugin * p) { m_simplifier.register_plugin(p); }
    // simplifier & get_simplifier() { return m_simplifier; }
    th_rewriter& get_rewriter() { return m_rewriter; }
    void get_assertions(ptr_vector<expr> & result);
    bool empty() const { return m_asserted_formulas.empty(); }
    void collect_static_features();
    void display(std::ostream & out) const;
    void display_ll(std::ostream & out, ast_mark & pp_visited) const;
    void collect_statistics(statistics & st) const;
    // TODO: improve precision of the following method.
<<<<<<< HEAD
    bool has_quantifiers() const { return m_has_quantifiers; }
    
=======
    bool has_quantifiers() const { return m_simplifier.visited_quantifier(); /* approximation */ }

>>>>>>> b8a81bcb
    // -----------------------------------
    //
    // Macros
    //
    // -----------------------------------
    unsigned get_num_macros() const { return m_macro_manager.get_num_macros(); }
    unsigned get_first_macro_last_level() const { return m_macro_manager.get_first_macro_last_level(); }
    func_decl * get_macro_func_decl(unsigned i) const { return m_macro_manager.get_macro_func_decl(i); }
    func_decl * get_macro_interpretation(unsigned i, expr_ref & interp) const { return m_macro_manager.get_macro_interpretation(i, interp); }
    quantifier * get_macro_quantifier(func_decl * f) const { return m_macro_manager.get_macro_quantifier(f); }
    void insert_macro(func_decl * f, quantifier * m, proof * pr, expr_dependency * dep) { m_macro_manager.insert(f, m, pr, dep); }
};

#endif /* ASSERTED_FORMULAS_H_ */
<|MERGE_RESOLUTION|>--- conflicted
+++ resolved
@@ -132,13 +132,8 @@
     void display_ll(std::ostream & out, ast_mark & pp_visited) const;
     void collect_statistics(statistics & st) const;
     // TODO: improve precision of the following method.
-<<<<<<< HEAD
     bool has_quantifiers() const { return m_has_quantifiers; }
-    
-=======
-    bool has_quantifiers() const { return m_simplifier.visited_quantifier(); /* approximation */ }
 
->>>>>>> b8a81bcb
     // -----------------------------------
     //
     // Macros
