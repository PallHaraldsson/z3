/*++
Copyright (c) 2023 Microsoft Corporation

Module Name:

    euf_ac_plugin.cpp

Abstract:

    plugin structure for ac functions

Author:

    Nikolaj Bjorner (nbjorner) 2023-11-11

Completion modulo AC
    
  E set of eqs
  pick critical pair xy = z by j1 xu = v by j2 in E
  Add new equation zu = xyu = vy by j1, j2


  Notes: 
  - Some equalities come from shared terms, some do not.
  
  - V2 can use multiplicities of elements to handle larger domains.
    - e.g. 3x + 100000y

More notes:

  Justifications for new equations are joined (requires extension to egraph/justification)
  
  Process new merges so use list is updated
  Justifications for processed merges are recorded
    
  Updated equations are recorded for restoration on backtracking

  Keep track of foreign / shared occurrences of AC functions.
  - use register_shared to accumulate shared occurrences.

  Shared occurrences are rewritten modulo completion.
  When equal to a different shared occurrence, propagate equality.

  - Elimination of redundant rules.
  -> forward and backward subsumption
     - apply forward subsumption when simplifying equality using processed
     - apply backward subsumption when simplifying processed and to_simplify

   Rewrite rules are reoriented after a merge of enodes.
   It simulates creating a critical pair:
   n -> n'
   n + k = j + k
   after merge
   n' + k = j + k, could be that n' + k < j + k < n + k in term ordering because n' < j, m < n

TODOs:

- Efficiency of handling shared terms.
  - The shared terms hash table is not incremental. 
    It could be made incremental by updating it on every merge similar to how the egraph handles it.
- V2 using multiplicities instead of repeated values in monomials.
- Squash trail updates when equations or monomials are modified within the same epoch.
  - by an epoch counter that can be updated by the egraph class whenever there is a push/pop.
  - store the epoch as a tick on equations and possibly when updating monomials on equations.

--*/

#include "ast/euf/euf_ac_plugin.h"
#include "ast/euf/euf_egraph.h"
#include "ast/ast_pp.h"

namespace euf {

    ac_plugin::ac_plugin(egraph& g, unsigned fid, unsigned op) :
        plugin(g), m_fid(fid), m_op(op),
        m_dep_manager(get_region()),
        m_hash(*this), m_eq(*this), m_monomial_table(m_hash, m_eq)
    {
        g.set_th_propagates_diseqs(m_fid);
    }

    ac_plugin::ac_plugin(egraph& g, func_decl* f) :
<<<<<<< HEAD
        plugin(g), m_fid(f->get_family_id()), m_decl(f), 
=======
        plugin(g), m_fid(f->get_family_id()), m_decl(f),
>>>>>>> fa2c0e02
        m_dep_manager(get_region()),
        m_hash(*this), m_eq(*this), m_monomial_table(m_hash, m_eq)
    {
        if (m_fid != null_family_id)
            g.set_th_propagates_diseqs(m_fid);
    }

    void ac_plugin::register_node(enode* n) {
        if (is_op(n))
            return;
        for (auto arg : enode_args(n))
            if (is_op(arg))
                register_shared(arg); // TODO optimization to avoid registering shared terms twice
    }

    void ac_plugin::register_shared(enode* n) {
        if (m_shared_nodes.get(n->get_id(), false))
            return;
        auto m = to_monomial(n);
        auto const& ns = monomial(m);
        for (auto arg : ns) {
            arg->shared.push_back(m);
            m_node_trail.push_back(arg);
            push_undo(is_add_shared_index);
        }
        m_shared_nodes.setx(n->get_id(), true, false);
        sort(monomial(m));
        m_shared_todo.insert(m_shared.size());
        m_shared.push_back({ n, m, justification::axiom(get_id()) });
        push_undo(is_register_shared);
    }

    void ac_plugin::undo() {
        auto k = m_undo.back();
        m_undo.pop_back();
        switch (k) {
        case is_add_eq: {
            m_eqs.pop_back();
            break;
        }
        case is_add_node: {
            auto* n = m_node_trail.back();
            m_node_trail.pop_back();
            m_nodes[n->n->get_id()] = nullptr;
            n->~node();
            break;
        }
        case is_add_monomial: {
            m_monomials.pop_back();
            break;
        }
        case is_merge_node: {
            auto [other, old_shared, old_eqs] = m_merge_trail.back();
            auto* root = other->root;
            std::swap(other->next, root->next);
            root->shared.shrink(old_shared);
            root->eqs.shrink(old_eqs);
            m_merge_trail.pop_back();
            ++m_tick;
            break;
        }
        case is_update_eq: {
            auto const& [idx, eq] = m_update_eq_trail.back();
            m_eqs[idx] = eq;
            m_update_eq_trail.pop_back();
            break;
        }
        case is_add_shared_index: {
            auto n = m_node_trail.back();
            m_node_trail.pop_back();
            n->shared.pop_back();
            break;
        }
        case is_add_eq_index: {
            auto n = m_node_trail.back();
            m_node_trail.pop_back();
            n->eqs.pop_back();
            break;
        }
        case is_register_shared: {
            auto s = m_shared.back();   
            m_shared_nodes[s.n->get_id()] = false;
            m_shared.pop_back();
            break;
        }
        case is_update_shared: {
            auto [id, s] = m_update_shared_trail.back();
            m_shared[id] = s;
            m_update_shared_trail.pop_back();
            break;
        }
        default:
            UNREACHABLE();
        }
    }

    std::ostream& ac_plugin::display_monomial(std::ostream& out, ptr_vector<node> const& m) const {
        for (auto n : m) {
            if (n->n->num_args() == 0)
                out << mk_pp(n->n->get_expr(), g.get_manager()) << " ";
            else
                out << g.bpp(n->n) << " ";
        }
        return out;
    }

    std::ostream& ac_plugin::display_equation(std::ostream& out, eq const& e) const {
        display_status(out, e.status) << " ";
        display_monomial(out, monomial(e.l));
        out << "== ";
        display_monomial(out, monomial(e.r));
        return out;
    }

    std::ostream& ac_plugin::display_status(std::ostream& out, eq_status s) const {
        switch (s) {
        case eq_status::is_dead: out << "d"; break;
        case eq_status::processed: out << "p"; break;
        case eq_status::to_simplify: out << "s"; break;
        }
        return out;
    }

    std::ostream& ac_plugin::display(std::ostream& out) const {
        unsigned i = 0;
        for (auto const& eq : m_eqs) {
            out << i << ": " << eq.l << " == " << eq.r << ": ";
            display_equation(out, eq);
            out << "\n";
            ++i;
        }
        i = 0;
        for (auto m : m_monomials) {
            out << i << ": ";
            display_monomial(out, m);
            out << "\n";
            ++i;
        }
        for (auto n : m_nodes) {
            if (!n)
                continue;
            if (n->eqs.empty() && n->shared.empty())
                continue;
            out << g.bpp(n->n) << " r: " << n->root_id() << " ";
            if (!n->eqs.empty()) {
                out << "eqs ";
                for (auto l : n->eqs)
                    out << l << " ";
            }
            if (!n->shared.empty()) {
                out << "shared ";
                for (auto s : n->shared)
                    out << s << " ";
            }
            out << "\n";
        }
        return out;
    }

    void ac_plugin::merge_eh(enode* l, enode* r) {
        if (l == r)
            return;
        auto j = justification::equality(l, r);
        if (!is_op(l) && !is_op(r))
            merge(mk_node(l), mk_node(r), j);
        else
            init_equation(eq(to_monomial(l), to_monomial(r), j));
    }

    void ac_plugin::diseq_eh(enode* eq) {
        SASSERT(g.get_manager().is_eq(eq->get_expr()));
        enode* a = eq->get_arg(0), * b = eq->get_arg(1);
        a = a->get_closest_th_node(m_fid);
        b = b->get_closest_th_node(m_fid);
        SASSERT(a && b);
        register_shared(a);
        register_shared(b);
    }

    void ac_plugin::init_equation(eq const& e) {
        m_eqs.push_back(e);
        auto& eq = m_eqs.back();
        if (orient_equation(eq)) {
            
            unsigned eq_id = m_eqs.size() - 1;

            for (auto n : monomial(eq.l)) {
                if (!n->root->n->is_marked1()) {
                    n->root->eqs.push_back(eq_id);
                    n->root->n->mark1();
                    push_undo(is_add_eq_index);
                    m_node_trail.push_back(n->root);
                }
            }

            for (auto n : monomial(eq.r)) {
                if (!n->root->n->is_marked1()) {
                    n->root->eqs.push_back(eq_id);
                    n->root->n->mark1();
                    push_undo(is_add_eq_index);
                    m_node_trail.push_back(n->root);
                }
            }

            for (auto n : monomial(eq.l)) 
                n->root->n->unmark1();

            for (auto n : monomial(eq.r))
                n->root->n->unmark1();

            m_to_simplify_todo.insert(eq_id);
        }
        else
            m_eqs.pop_back();
    }

    bool ac_plugin::orient_equation(eq& e) {
        auto& ml = monomial(e.l);
        auto& mr = monomial(e.r);
        if (ml.size() > mr.size())
            return true;
        if (ml.size() < mr.size()) {
            std::swap(e.l, e.r);
            return true;
        }
        else {
            sort(ml);
            sort(mr);
            for (unsigned i = ml.size(); i-- > 0;) {
                if (ml[i]->root_id() == mr[i]->root_id())
                    continue;
                if (ml[i]->root_id() < mr[i]->root_id())
                    std::swap(e.l, e.r);
                return true;
            }
            return false;
        }
    }

    void ac_plugin::sort(monomial_t& m) {
        std::sort(m.begin(), m.end(), [&](node* a, node* b) { return a->root_id() < b->root_id(); });
    }

    bool ac_plugin::is_sorted(monomial_t const& m) const {
        if (m.m_bloom.m_tick == m_tick)
            return true;
        for (unsigned i = m.size(); i-- > 1; )
            if (m[i - 1]->root_id() > m[i]->root_id())
                return false;
        return true;
    }

    uint64_t ac_plugin::filter(monomial_t& m) {
        auto& bloom = m.m_bloom;
        if (bloom.m_tick == m_tick)
            return bloom.m_filter;
        bloom.m_filter = 0;
        for (auto n : m)
            bloom.m_filter |= (1ull << (n->root_id() % 64ull));
        if (!is_sorted(m))
            sort(m);
        bloom.m_tick = m_tick;
        return bloom.m_filter;
    }

    bool ac_plugin::can_be_subset(monomial_t& subset, monomial_t& superset) {
        if (subset.size() > superset.size())
            return false;
        auto f1 = filter(subset);
        auto f2 = filter(superset);
        return (f1 | f2) == f2;
    }

    bool ac_plugin::can_be_subset(monomial_t& subset, ptr_vector<node> const& m, bloom& bloom) {
        if (subset.size() > m.size())
            return false;
        if (bloom.m_tick != m_tick) {
            bloom.m_filter = 0;
            for (auto n : m)
                bloom.m_filter |= (1ull << (n->root_id() % 64ull));
            bloom.m_tick = m_tick;
        }
        auto f2 = bloom.m_filter;
        return (filter(subset) | f2) == f2;
    }

    void ac_plugin::merge(node* root, node* other, justification j) {
        for (auto n : equiv(other))
            n->root = root;
        m_merge_trail.push_back({ other, root->shared.size(), root->eqs.size() });
        for (auto eq_id : other->eqs)
            set_status(eq_id, eq_status::to_simplify);
        for (auto m : other->shared)
            m_shared_todo.insert(m);
        root->shared.append(other->shared);
        root->eqs.append(other->eqs);
        std::swap(root->next, other->next);
        push_undo(is_merge_node);
        ++m_tick;
    }

    void ac_plugin::push_undo(undo_kind k) {
        m_undo.push_back(k);
        push_plugin_undo(get_id());
        m_undo_notify(); // tell main plugin to dispatch undo to this module.
    }

    unsigned ac_plugin::to_monomial(enode* n) {
        enode_vector& ns = m_todo;
        ns.reset();
        ptr_vector<node> m;
        ns.push_back(n);
        for (unsigned i = 0; i < ns.size(); ++i) {
            n = ns[i];
            if (is_op(n)) 
                ns.append(n->num_args(), n->args());            
            else 
                m.push_back(mk_node(n));            
        }
        return to_monomial(n, m);
    }

    unsigned ac_plugin::to_monomial(enode* e, ptr_vector<node> const& ms) {
        unsigned id = m_monomials.size();
        m_monomials.push_back({ ms, bloom() });
        push_undo(is_add_monomial);
        return id;
    }

    ac_plugin::node* ac_plugin::node::mk(region& r, enode* n) {
        auto* mem = r.allocate(sizeof(node));
        node* res = new (mem) node();
        res->n = n;
        res->root = res;
        res->next = res;
        return res;
    }

    ac_plugin::node* ac_plugin::mk_node(enode* n) {
        unsigned id = n->get_id();
        if (m_nodes.size() > id && m_nodes[id])
            return m_nodes[id];
        auto* r = node::mk(get_region(), n);
        push_undo(is_add_node);
        m_nodes.setx(id, r, nullptr);
        m_node_trail.push_back(r);
        return r;
    }

    void ac_plugin::propagate() {
        while (true) {
            loop_start:
            unsigned eq_id = pick_next_eq();
            if (eq_id == UINT_MAX)
                break;

            TRACE("plugin", tout << "propagate " << eq_id << ": " << eq_pp(*this, m_eqs[eq_id]) << "\n");

            // simplify eq using processed
            for (auto other_eq : backward_iterator(eq_id))
                TRACE("plugin", tout << "backward iterator " << eq_id << " vs " << other_eq << " " << is_processed(other_eq) << "\n");
            for (auto other_eq : backward_iterator(eq_id))
                if (is_processed(other_eq) && backward_simplify(eq_id, other_eq))
                    goto loop_start;

            set_status(eq_id, eq_status::processed);

            // simplify processed using eq
            for (auto other_eq : forward_iterator(eq_id))
                if (is_processed(other_eq))
                    forward_simplify(eq_id, other_eq);

            // superpose, create new equations
            for (auto other_eq : superpose_iterator(eq_id))
                if (is_processed(other_eq))
                    superpose(eq_id, other_eq);

            // simplify to_simplify using eq
            for (auto other_eq : forward_iterator(eq_id))
                if (is_to_simplify(other_eq))
                    forward_simplify(eq_id, other_eq);
        }
        propagate_shared();

        CTRACE("plugin", !m_shared.empty() || !m_eqs.empty(), display(tout));
    }

    unsigned ac_plugin::pick_next_eq() {
        while (!m_to_simplify_todo.empty()) {
            unsigned id = *m_to_simplify_todo.begin();
            if (id < m_eqs.size() && is_to_simplify(id))
                return id;
            m_to_simplify_todo.remove(id);
        }
        return UINT_MAX;
    }

    // reorient equations when the status of equations are set to to_simplify.
    void ac_plugin::set_status(unsigned id, eq_status s) {
        auto& eq = m_eqs[id];
        if (eq.status == eq_status::is_dead)
            return;
        if (s == eq_status::to_simplify && are_equal(monomial(eq.l), monomial(eq.r))) 
            s = eq_status::is_dead;
        
        if (eq.status != s) {
            m_update_eq_trail.push_back({ id, eq });
            eq.status = s;
            push_undo(is_update_eq);
        }
        switch (s) {
        case eq_status::processed:
        case eq_status::is_dead:
            m_to_simplify_todo.remove(id);
            break;
        case eq_status::to_simplify:
            m_to_simplify_todo.insert(id);
            orient_equation(eq);
            break;
        }        
    }

    //
    // superpose iterator enumerates all equations where lhs of eq have element in common.
    //  
    unsigned_vector const& ac_plugin::superpose_iterator(unsigned eq_id) {
        auto const& eq = m_eqs[eq_id];
        m_src_r.reset();
        m_src_r.append(monomial(eq.r).m_nodes);
        init_ref_counts(monomial(eq.l), m_src_l_counts);
        init_overlap_iterator(eq_id, monomial(eq.l));
        return m_eq_occurs;
    }

    //
    // backward iterator allows simplification of eq
    // The rhs of eq is a super-set of lhs of other eq.
    // 
    unsigned_vector const& ac_plugin::backward_iterator(unsigned eq_id) {
        auto const& eq = m_eqs[eq_id];
        init_ref_counts(monomial(eq.r), m_dst_r_counts);
        init_ref_counts(monomial(eq.l), m_dst_l_counts);
        m_dst_r.reset();
        m_dst_r.append(monomial(eq.r).m_nodes);
        init_subset_iterator(eq_id, monomial(eq.r));
        return m_eq_occurs;
    }

    void ac_plugin::init_overlap_iterator(unsigned eq_id, monomial_t const& m) {
        m_eq_occurs.reset();
        for (auto n : m)
            m_eq_occurs.append(n->root->eqs);
        compress_eq_occurs(eq_id);
    }

    //
    // add all but one of the use lists. Identify the largest use list and skip it.
    // The rationale is that [a, b] is a subset of [a, b, c, d, e] if
    // it has at least two elements (otherwise it would not apply as a rewrite over AC).
    // then one of the two elements has to be in the set of [a, b, c, d, e] \ { x }
    // where x is an arbitrary value from a, b, c, d, e. Not a two-element watch list, but still.
    //
    void ac_plugin::init_subset_iterator(unsigned eq_id, monomial_t const& m) {
        unsigned max_use = 0;
        node* max_n = nullptr;
        bool has_two = false;
        for (auto n : m)
            if (n->root->eqs.size() >= max_use)
                has_two |= max_n && (max_n != n->root), max_n = n->root, max_use = n->root->eqs.size();
        m_eq_occurs.reset();
        if (has_two) {
            for (auto n : m)
                if (n->root != max_n)
                    m_eq_occurs.append(n->root->eqs);
        }
        else {
            for (auto n : m) {
                m_eq_occurs.append(n->root->eqs);
                break;
            }
        }
        compress_eq_occurs(eq_id);
    }

    // prune m_eq_occurs to single occurrences
    void ac_plugin::compress_eq_occurs(unsigned eq_id) {
        unsigned j = 0;
        m_eq_seen.reserve(m_eqs.size() + 1, false);
        for (unsigned i = 0; i < m_eq_occurs.size(); ++i) {
            unsigned id = m_eq_occurs[i];            
            if (m_eq_seen[id])
                continue;
            if (id == eq_id)
                continue;
            m_eq_occurs[j++] = id;
            m_eq_seen[id] = true;
        }
        m_eq_occurs.shrink(j);
        for (auto id : m_eq_occurs)
            m_eq_seen[id] = false;
    }

    //
    // forward iterator simplifies other eqs where their rhs is a superset of lhs of eq
    // 
    unsigned_vector const& ac_plugin::forward_iterator(unsigned eq_id) {
        auto& eq = m_eqs[eq_id];
        m_src_r.reset();
        m_src_r.append(monomial(eq.r).m_nodes);
        init_ref_counts(monomial(eq.l), m_src_l_counts);
        init_ref_counts(monomial(eq.r), m_src_r_counts);
        unsigned min_r = UINT_MAX;
        node* min_n = nullptr;
        for (auto n : monomial(eq.l))
            if (n->root->eqs.size() < min_r)
                min_n = n, min_r = n->root->eqs.size();
        // found node that occurs in fewest eqs
        VERIFY(min_n);
        return min_n->eqs;
    }

    void ac_plugin::init_ref_counts(monomial_t const& monomial, ref_counts& counts) const {
        init_ref_counts(monomial.m_nodes, counts);       
    }

    void ac_plugin::init_ref_counts(ptr_vector<node> const& monomial, ref_counts& counts) const {
        counts.reset();
        for (auto n : monomial)
            counts.inc(n->root_id(), 1);
    }

    bool ac_plugin::is_correct_ref_count(monomial_t const& m, ref_counts const& counts) const {
        return is_correct_ref_count(m.m_nodes, counts);
    }

    bool ac_plugin::is_correct_ref_count(ptr_vector<node> const& m, ref_counts const& counts) const {
        ref_counts check;
        init_ref_counts(m, check);
        return
            all_of(counts, [&](unsigned i) { return check[i] == counts[i]; }) &&
            all_of(check, [&](unsigned i) { return check[i] == counts[i]; });
    }

    void ac_plugin::forward_simplify(unsigned src_eq, unsigned dst_eq) {

        if (src_eq == dst_eq)
            return;

        // check that left src.l is a subset of dst.r
        // dst = A -> BC 
        // src = B -> D  
        // post(dst) := A -> CD
        auto& src = m_eqs[src_eq];  // src_r_counts, src_l_counts are initialized
        auto& dst = m_eqs[dst_eq];

        TRACE("plugin", tout << "forward simplify " << eq_pp(*this, src) << " " << eq_pp(*this, dst) << "\n");


        if (forward_subsumes(src_eq, dst_eq)) {
            TRACE("plugin", tout << "forward subsumed\n");
            set_status(dst_eq, eq_status::is_dead);
            return;
        }

        if (!can_be_subset(monomial(src.l), monomial(dst.r)))
            return;


        m_dst_r_counts.reset();

        unsigned src_l_size = monomial(src.l).size();
        unsigned src_r_size = m_src_r.size();

        SASSERT(is_correct_ref_count(monomial(src.l), m_src_l_counts));
        // subtract src.l from dst.r if src.l is a subset of dst.r
        // dst_rhs := dst_rhs - src_lhs + src_rhs
        //         := src_rhs + (dst_rhs - src_lhs)
        //         := src_rhs + elements from dst_rhs that are in excess of src_lhs
        unsigned num_overlap = 0;
        for (auto n : monomial(dst.r)) {
            unsigned id = n->root_id();
            unsigned dst_count = m_dst_r_counts[id];
            unsigned src_count = m_src_l_counts[id];
            if (dst_count > src_count) {
                m_src_r.push_back(n);
                m_dst_r_counts.dec(id, 1);
            }
            else if (dst_count < src_count) {
                m_src_r.shrink(src_r_size);
                return;             
            }
            else
                ++num_overlap;            
        }
        // The dst.r has to be a superset of src.l, otherwise simplification does not apply
        if (num_overlap != src_l_size) {
            m_src_r.shrink(src_r_size);
            return;
        }
        auto j = justify_rewrite(src_eq, dst_eq);
        reduce(m_src_r, j);
        auto new_r = to_monomial(m_src_r);
        index_new_r(dst_eq, monomial(m_eqs[dst_eq].r), monomial(new_r));
        m_update_eq_trail.push_back({ dst_eq, m_eqs[dst_eq] });
        m_eqs[dst_eq].r = new_r;
        m_eqs[dst_eq].j = j;
        push_undo(is_update_eq);
        m_src_r.reset();
        m_src_r.append(monomial(src.r).m_nodes);
        TRACE("plugin", tout << "rewritten to " << m_pp(*this, monomial(new_r)) << "\n");
    }

    bool ac_plugin::backward_simplify(unsigned dst_eq, unsigned src_eq) {
        if (src_eq == dst_eq)
            return false;

        auto& src = m_eqs[src_eq];
        auto& dst = m_eqs[dst_eq]; // pre-computed dst_r_counts, dst_l_counts 
        //
        // dst_ids, dst_count contain rhs of dst_eq
        //
        TRACE("plugin", tout << "backward simplify " << eq_pp(*this, src) << " " << eq_pp(*this, dst) << " can-be-subset: " << can_be_subset(monomial(src.l), monomial(dst.r)) << "\n");

        if (backward_subsumes(src_eq, dst_eq)) {
            TRACE("plugin", tout << "backward subsumed\n");
            set_status(dst_eq, eq_status::is_dead);
            return true;
        }
        // check that src.l is a subset of dst.r
        if (!can_be_subset(monomial(src.l), monomial(dst.r)))
            return false;
        if (!is_subset(m_dst_r_counts, m_src_l_counts, monomial(src.l))) {
            TRACE("plugin", tout << "not subset\n");
            return false;
        }

        SASSERT(is_correct_ref_count(monomial(dst.r), m_dst_r_counts));

        ptr_vector<node> m(m_dst_r);
        init_ref_counts(monomial(src.l), m_src_l_counts);
        
        rewrite1(m_src_l_counts, monomial(src.r), m_dst_r_counts, m);
        auto j = justify_rewrite(src_eq, dst_eq);
        reduce(m, j);
        auto new_r = to_monomial(m);
        index_new_r(dst_eq, monomial(m_eqs[dst_eq].r), monomial(new_r));
        m_update_eq_trail.push_back({ dst_eq, m_eqs[dst_eq] });
        m_eqs[dst_eq].r = new_r;
        m_eqs[dst_eq].j = j;
        TRACE("plugin", tout << "rewritten to " << m_pp(*this, monomial(new_r)) << "\n");
        push_undo(is_update_eq);
        return true;
    }

    // dst_eq is fixed, dst_l_count is pre-computed for monomial(dst.l)
    // dst_r_counts is pre-computed for monomial(dst.r).
    // is dst_eq subsumed by src_eq?
    bool ac_plugin::backward_subsumes(unsigned src_eq, unsigned dst_eq) {
        auto& src = m_eqs[src_eq];
        auto& dst = m_eqs[dst_eq];
        SASSERT(is_correct_ref_count(monomial(dst.l), m_dst_l_counts));
        SASSERT(is_correct_ref_count(monomial(dst.r), m_dst_r_counts));
        if (!can_be_subset(monomial(src.l), monomial(dst.l)))
            return false;
        if (!can_be_subset(monomial(src.r), monomial(dst.r)))
            return false;
        unsigned size_diff = monomial(dst.l).size() - monomial(src.l).size();
        if (size_diff != monomial(dst.r).size() - monomial(src.r).size())
            return false;
        if (!is_subset(m_dst_l_counts, m_src_l_counts, monomial(src.l)))
            return false;
        if (!is_subset(m_dst_r_counts, m_src_r_counts, monomial(src.r)))
            return false;  
        SASSERT(is_correct_ref_count(monomial(src.l), m_src_l_counts));
        SASSERT(is_correct_ref_count(monomial(src.r), m_src_r_counts));
        // add difference betwen dst.l and src.l to both src.l, src.r
        for (auto n : monomial(dst.l)) {
            unsigned id = n->root_id();
            SASSERT(m_dst_l_counts[id] >= m_src_l_counts[id]);
            unsigned diff = m_dst_l_counts[id] - m_src_l_counts[id];
            if (diff > 0) {
                m_src_l_counts.inc(id, diff);
                m_src_r_counts.inc(id, diff);
            }
        }
        // now dst.r and src.r should align and have the same elements.
        // since src.r is a subset of dst.r we iterate over dst.r
        return all_of(monomial(dst.r), [&](node* n) { unsigned id = n->root_id(); return m_src_r_counts[id] == m_dst_r_counts[id]; });
    }

    // src_l_counts, src_r_counts are initialized for src.l, src.r
    bool ac_plugin::forward_subsumes(unsigned src_eq, unsigned dst_eq) {
        auto& src = m_eqs[src_eq];
        auto& dst = m_eqs[dst_eq];
        SASSERT(is_correct_ref_count(monomial(src.l), m_src_l_counts));
        SASSERT(is_correct_ref_count(monomial(src.r), m_src_r_counts));
        if (!can_be_subset(monomial(src.l), monomial(dst.l)))
            return false;
        if (!can_be_subset(monomial(src.r), monomial(dst.r)))
            return false;
        unsigned size_diff = monomial(dst.l).size() - monomial(src.l).size();
        if (size_diff != monomial(dst.r).size() - monomial(src.r).size())
            return false;         
        if (!is_superset(m_src_l_counts, m_dst_l_counts, monomial(dst.l)))
            return false;
        if (!is_superset(m_src_r_counts, m_dst_r_counts, monomial(dst.r)))
            return false;
        SASSERT(is_correct_ref_count(monomial(dst.l), m_dst_l_counts));
        SASSERT(is_correct_ref_count(monomial(dst.r), m_dst_r_counts));
        for (auto n : monomial(src.l)) {
            unsigned id = n->root_id();
            SASSERT(m_src_l_counts[id] <= m_dst_l_counts[id]);
            unsigned diff = m_dst_l_counts[id] - m_src_l_counts[id];
            if (diff == 0)
                continue;
            m_dst_l_counts.dec(id, diff);
            if (m_dst_r_counts[id] < diff)
                return false;
            m_dst_r_counts.dec(id, diff);
        }

        return all_of(monomial(dst.r), [&](node* n) { unsigned id = n->root_id(); return m_src_r_counts[id] == m_dst_r_counts[id]; });
    }

    void ac_plugin::rewrite1(ref_counts const& src_l, monomial_t const& src_r, ref_counts& dst_counts, ptr_vector<node>& dst) {
        // pre-condition: is-subset is invoked so that src_l is initialized.
        // pre-condition: dst_count is also initialized.
        // remove from dst elements that are in src_l   
        // add elements from src_r  
        SASSERT(is_correct_ref_count(dst, dst_counts));
        SASSERT(&src_r.m_nodes != &dst);
        unsigned sz = dst.size(), j = 0;
        for (unsigned i = 0; i < sz; ++i) {
            auto* n = dst[i];
            unsigned id = n->root_id();
            unsigned dst_count = dst_counts[id];
            unsigned src_count = src_l[id];
            SASSERT(dst_count > 0);
            if (src_count == 0)
                dst[j++] = n;
            else if (src_count < dst_count) {
                dst[j++] = n;
                dst_counts.dec(id, 1);
            }          
        }
        dst.shrink(j);
        dst.append(src_r.m_nodes);
    }

    // rewrite monomial to normal form.
    bool ac_plugin::reduce(ptr_vector<node>& m, justification& j) {
        bool change = false;
        do {
        init_loop:
            if (m.size() == 1)
                return change;
            bloom b;            
            init_ref_counts(m, m_m_counts);
            for (auto n : m) {
                for (auto eq : n->root->eqs) {
                    if (!is_processed(eq))
                        continue;
                    auto& src = m_eqs[eq];
                   
                    if (!can_be_subset(monomial(src.l), m, b))
                        continue;
                    if (!is_subset(m_m_counts, m_eq_counts, monomial(src.l)))
                        continue;
                    TRACE("plugin", display_equation(tout << "reduce ", src) << "\n");
                    SASSERT(is_correct_ref_count(monomial(src.l), m_eq_counts));
                    rewrite1(m_eq_counts, monomial(src.r), m_m_counts, m);
                    j = join(j, eq);
                    change = true;
                    goto init_loop;
                }
            }            
        }
        while (false);
        return change;
    }

    // check that src is a subset of dst, where dst_counts are precomputed
    bool ac_plugin::is_subset(ref_counts const& dst_counts, ref_counts& src_counts, monomial_t const& src) {
        SASSERT(&dst_counts != &src_counts);
        init_ref_counts(src, src_counts);
        return all_of(src_counts, [&](unsigned idx) { return src_counts[idx] <= dst_counts[idx]; });
    }

    // check that dst is a superset of src, where src_counts are precomputed
    bool ac_plugin::is_superset(ref_counts const& src_counts, ref_counts& dst_counts, monomial_t const& dst) {
        SASSERT(&dst_counts != &src_counts);
        init_ref_counts(dst, dst_counts);
        return all_of(src_counts, [&](unsigned idx) { return src_counts[idx] <= dst_counts[idx]; });
    }

    void ac_plugin::index_new_r(unsigned eq, monomial_t const& old_r, monomial_t const& new_r) {
        for (auto n : old_r)
            n->root->n->mark1();
        for (auto n : new_r)
            if (!n->root->n->is_marked1()) {
                n->root->eqs.push_back(eq);
                m_node_trail.push_back(n->root);
                n->root->n->mark1();
                push_undo(is_add_eq_index);
            }
        for (auto n : old_r)
            n->root->n->unmark1();
        for (auto n : new_r)
            n->root->n->unmark1();
    }


    void ac_plugin::superpose(unsigned src_eq, unsigned dst_eq) {
        if (src_eq == dst_eq)
            return;
        auto& src = m_eqs[src_eq];
        auto& dst = m_eqs[dst_eq];

        TRACE("plugin", tout << "superpose: "; display_equation(tout, src); tout << " "; display_equation(tout, dst); tout << "\n";);
        // AB -> C, AD -> E => BE ~ CD
        // m_src_ids, m_src_counts contains information about src (call it AD -> E)
        m_dst_l_counts.reset();

        m_dst_r.reset();
        m_dst_r.append(monomial(dst.r).m_nodes);
        unsigned src_r_size = m_src_r.size();
        unsigned dst_r_size = m_dst_r.size();
        SASSERT(src_r_size == monomial(src.r).size());
        // dst_r contains C
        // src_r contains E

        // compute BE, initialize dst_ids, dst_counts
        bool overlap = false;
        for (auto n : monomial(dst.l)) {
            unsigned id = n->root_id();
            m_dst_l_counts.inc(id, 1);
            if (m_src_l_counts[id] < m_dst_l_counts[id])
                m_src_r.push_back(n);
            overlap |= m_src_l_counts[id] > 0;
        }

        if (!overlap) {
            m_src_r.shrink(src_r_size);
            return;
        }
        
        // compute CD
        for (auto n : monomial(src.l)) {
            unsigned id = n->root_id();
            if (m_dst_l_counts[id] > 0)
                m_dst_l_counts.dec(id, 1);
            else
                m_dst_r.push_back(n);
        }

        if (are_equal(m_src_r, m_dst_r)) {
            m_src_r.shrink(src_r_size);
            return;
        }

        TRACE("plugin", tout << m_pp(*this, m_src_r) << "== " << m_pp(*this, m_dst_r) << "\n";);

        justification j = justify_rewrite(src_eq, dst_eq);
        reduce(m_dst_r, j);
        reduce(m_src_r, j);
        if (m_src_r.size() == 1 && m_dst_r.size() == 1)
            push_merge(m_src_r[0]->n, m_dst_r[0]->n, j);
        else
            init_equation(eq(to_monomial(m_src_r), to_monomial(m_dst_r), j));

        m_src_r.reset();
        m_src_r.append(monomial(src.r).m_nodes);
    }

    bool ac_plugin::are_equal(monomial_t& a, monomial_t& b) {
        return filter(a) == filter(b) && are_equal(a.m_nodes, b.m_nodes);
    }

    bool ac_plugin::are_equal(ptr_vector<node> const& a, ptr_vector<node> const& b) {
        if (a.size() != b.size())
            return false;
        m_eq_counts.reset();
        for (auto n : a) 
            m_eq_counts.inc(n->root_id(), 1);
        
        for (auto n : b) {
            unsigned id = n->root_id();
            if (m_eq_counts[id] == 0)
                return false;
            m_eq_counts.dec(id, 1);
        }
        return true;
    }

    //
    // simple version based on propagating all shared
    // todo: version touching only newly processed shared, and maintaining incremental data-structures.
    //       - hash-tables for shared monomials similar to the ones used for euf_table.
    //         the tables have to be updated (and re-sorted) whenever a child changes root.
    // 

    void ac_plugin::propagate_shared() {
        if (m_shared_todo.empty())
            return;
        while (!m_shared_todo.empty()) {
            auto idx = *m_shared_todo.begin();
            m_shared_todo.remove(idx);
            if (idx < m_shared.size()) 
                simplify_shared(idx, m_shared[idx]);
        }
        m_monomial_table.reset();
        for (auto const& s1 : m_shared) {
            shared s2;
            TRACE("plugin", tout << "shared " << m_pp(*this, monomial(s1.m)) << "\n");
            if (!m_monomial_table.find(s1.m, s2)) 
                m_monomial_table.insert(s1.m, s1);
            else if (s2.n->get_root() != s1.n->get_root()) {
                TRACE("plugin", tout << m_pp(*this, monomial(s1.m)) << " == " << m_pp(*this, monomial(s2.m)) << "\n");
                push_merge(s1.n, s2.n, justification::dependent(m_dep_manager.mk_join(m_dep_manager.mk_leaf(s1.j), m_dep_manager.mk_leaf(s2.j))));
            }
        }
    }

    void ac_plugin::simplify_shared(unsigned idx, shared s) {
        auto j = s.j;
        auto old_m = s.m;
        ptr_vector<node> m1(monomial(old_m).m_nodes);
        TRACE("plugin", tout << "simplify " << m_pp(*this, monomial(old_m)) << "\n");
        if (!reduce(m1, j))
            return;

        auto new_m = to_monomial(m1);
        // update shared occurrences for members of the new monomial that are not already in the old monomial.
        for (auto n : monomial(old_m))
            n->root->n->mark1();
        for (auto n : m1)
            if (!n->root->n->is_marked1()) {
                n->root->shared.push_back(idx);
                m_shared_todo.insert(idx);
                m_node_trail.push_back(n->root);
                push_undo(is_add_shared_index);
            }
        for (auto n : monomial(old_m))
            n->root->n->unmark1();  
        m_update_shared_trail.push_back({ idx, s });
        push_undo(is_update_shared);
        m_shared[idx].m = new_m;
        m_shared[idx].j = j;
    }

    justification ac_plugin::justify_rewrite(unsigned eq1, unsigned eq2) {
        auto* j = m_dep_manager.mk_join(justify_equation(eq1), justify_equation(eq2));
        return justification::dependent(j);
    }

    justification::dependency* ac_plugin::justify_equation(unsigned eq) {
        auto const& e = m_eqs[eq];
        auto* j = m_dep_manager.mk_leaf(e.j);
        j = justify_monomial(j, monomial(e.l));
        j = justify_monomial(j, monomial(e.r));
        return j;
    }

    justification::dependency* ac_plugin::justify_monomial(justification::dependency* j, monomial_t const& m) {
        for (auto n : m)
            if (n->root->n != n->n)
                j = m_dep_manager.mk_join(j, m_dep_manager.mk_leaf(justification::equality(n->root->n, n->n)));
        return j;
    }

    justification ac_plugin::join(justification j, unsigned eq) {
        return justification::dependent(m_dep_manager.mk_join(m_dep_manager.mk_leaf(j), justify_equation(eq)));
    }

}<|MERGE_RESOLUTION|>--- conflicted
+++ resolved
@@ -80,11 +80,7 @@
     }
 
     ac_plugin::ac_plugin(egraph& g, func_decl* f) :
-<<<<<<< HEAD
-        plugin(g), m_fid(f->get_family_id()), m_decl(f), 
-=======
         plugin(g), m_fid(f->get_family_id()), m_decl(f),
->>>>>>> fa2c0e02
         m_dep_manager(get_region()),
         m_hash(*this), m_eq(*this), m_monomial_table(m_hash, m_eq)
     {
