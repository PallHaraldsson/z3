--- conflicted
+++ resolved
@@ -1297,20 +1297,14 @@
     }
 
     expr* x, *y;
-<<<<<<< HEAD
-    if (is_num2 && v2.is_pos() && m_util.is_mul(arg1, x, y) && m_util.is_numeral(x, v1, is_int) && divides(v1, v2)) {
-        result = m_util.mk_mul(x, m_util.mk_mod(y, m_util.mk_int(v2/v1)));        
-        return BR_REWRITE2;
+    if (is_num2 && v2.is_pos() && m_util.is_mul(arg1, x, y) && m_util.is_numeral(x, v1, is_int) && v1 > 0 && divides(v1, v2)) {
+        result = m_util.mk_mul(m_util.mk_int(v1), m_util.mk_mod(y, m_util.mk_int(v2/v1)));        
+        return BR_REWRITE1;
     }
 
     if (is_num2 && v2 == 2 && m_util.is_mul(arg1, x, y)) {
         result = m_util.mk_mul(m_util.mk_mod(x, m_util.mk_int(2)), m_util.mk_mod(y, m_util.mk_int(2)));
         return BR_REWRITE2;
-=======
-    if (is_num2 && v2.is_pos() && m_util.is_mul(arg1, x, y) && m_util.is_numeral(x, v1, is_int) && v1 > 0 && divides(v1, v2)) {
-        result = m_util.mk_mul(m_util.mk_int(v1), m_util.mk_mod(y, m_util.mk_int(v2/v1)));        
-        return BR_REWRITE1;
->>>>>>> fa2c0e02
     }
 
     return BR_FAILED;
