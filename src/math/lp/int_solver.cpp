--- conflicted
+++ resolved
@@ -834,119 +834,6 @@
 #endif
     }
     
-<<<<<<< HEAD
-    lia_move int_solver::local_cut(unsigned num_cuts, std::function<lia_move(lpvar)>& cut_fn) {
-        
-        struct ex { explanation m_ex; lar_term m_term; mpq m_k; bool m_is_upper; };
-        unsigned_vector columns_for_cuts = gomory_select_int_infeasible_vars(num_cuts);
-
-        vector<ex> cuts;
-        
-        for (unsigned j : columns_for_cuts) {
-            m_ex->clear();
-            m_t.clear();
-            m_k.reset();
-            auto r = cut_fn(j);
-            if (r != lia_move::cut)
-                continue;
-            cuts.push_back({ *m_ex, m_t, m_k, is_upper() });
-            if (settings().get_cancel_flag())
-                return lia_move::undef;
-        }
-        m_cut_vars.reset();
-
-        auto is_small_cut = [&](ex const& cut) {
-            return all_of(cut.m_term, [&](auto ci) { return ci.coeff().is_small(); });
-        };
-
-        auto add_cut = [&](ex const& cut) {
-            u_dependency* dep = nullptr;
-            for (auto c : cut.m_ex) 
-                dep = lra.join_deps(lra.dep_manager().mk_leaf(c.ci()), dep);
-            lp::lpvar term_index = lra.add_term(cut.m_term.coeffs_as_vector(), UINT_MAX);
-            term_index = lra.map_term_index_to_column_index(term_index);
-            lra.update_column_type_and_bound(term_index,
-                                             cut.m_is_upper ? lp::lconstraint_kind::LE : lp::lconstraint_kind::GE,
-                                             cut.m_k, dep);
-        };
-
-        auto _check_feasible = [&](void) {
-            lra.find_feasible_solution();
-            if (!lra.is_feasible() && !settings().get_cancel_flag()) {
-                lra.get_infeasibility_explanation(*m_ex);
-                return false;
-            }
-            return true;
-        };
-
-        bool has_small = false, has_large = false;
-
-        for (auto const& cut : cuts) {
-            if (!is_small_cut(cut)) {
-                has_large = true;
-                continue;
-            }
-            has_small = true;
-            add_cut(cut);
-        }
-
-        if (has_large) {
-            lra.push();
-        
-            for (auto const& cut : cuts) 
-                if (!is_small_cut(cut))
-                    add_cut(cut);
-
-            bool feas = _check_feasible();
-            lra.pop(1);
-
-            if (!feas) {
-                for (auto const& cut : cuts)
-                    if (!is_small_cut(cut))
-                        add_cut(cut);
-            }            
-        }
-
-        if (settings().get_cancel_flag())
-            return lia_move::undef;
-
-        if (!_check_feasible())
-            return lia_move::conflict;
-        
-                
-        m_ex->clear();
-        m_t.clear();
-        m_k.reset();
-        if (!has_inf_int())
-            return lia_move::sat;
-
-        if (has_small || has_large)
-            return lia_move::continue_with_check;
-        
-        lra.move_non_basic_columns_to_bounds();
-        return lia_move::undef;
-    }
-
-    bool int_solver::is_gomory_cut_target(lpvar k) {
-        SASSERT(is_base(k));
-        // All non base variables must be at their bounds and assigned to rationals (that is, infinitesimals are not allowed).
-        const row_strip<mpq>& row = lra.get_row(row_of_basic_column(k));
-        unsigned j;
-        for (const auto & p : row) {
-            j = p.var();
-            if ( k != j && (!at_bound(j) || !is_zero(get_value(j).y))) {
-                TRACE("gomory_cut", tout << "row is not gomory cut target:\n";
-                      display_column(tout, j);
-                      tout << "infinitesimal: " << !is_zero(get_value(j).y) << "\n";);
-                return false;
-            }
-        }
-        return true;
-    }
-
-
-=======
     
     
->>>>>>> fa2c0e02
 }