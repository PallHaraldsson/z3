/*
  Copyright (c) 2017 Microsoft Corporation
  Author: Lev Nachmanson
*/
#include "math/lp/int_solver.h"
#include "math/lp/lar_solver.h"
#include "math/lp/lp_utils.h"
#include "math/lp/monic.h"
#include "math/lp/gomory.h"
#include "math/lp/int_branch.h"
#include "math/lp/int_cube.h"

namespace lp {

    int_solver::patcher::patcher(int_solver& lia):
        lia(lia),
        lra(lia.lra),
        lrac(lia.lrac)
    {}
    
    unsigned int_solver::patcher::count_non_int() {
        unsigned non_int = 0;
        for (auto j : lra.r_basis()) 
            if (lra.column_is_int(j) && !lra.column_value_is_int(j))
                ++non_int;
        return non_int;
    }

    lia_move int_solver::patcher::patch_basic_columns() {
        lia.settings().stats().m_patches++;
        lra.remove_fixed_vars_from_base();
        lp_assert(lia.is_feasible());
        for (unsigned j : lra.r_basis()) 
            if (!lra.get_value(j).is_int() && lra.column_is_int(j) && !lia.is_fixed(j))
                patch_basic_column(j);
        if (!lia.has_inf_int()) {
            lia.settings().stats().m_patches_success++;
            return lia_move::sat;
        }
        return lia_move::undef;
    }

    // clang-format on
    /**
     * \brief find integral and minimal, in the absolute values, deltas such that x - alpha*delta is integral too.
     */
    bool get_patching_deltas(const rational& x, const rational& alpha,
                             rational& delta_plus, rational& delta_minus) {
        auto a1 = numerator(alpha);
        auto a2 = denominator(alpha);
        auto x1 = numerator(x);
        auto x2 = denominator(x);
        if (!divides(x2, a2))
            return false;

        // delta has to be integral.
        // We need to find delta such that x1/x2 + (a1/a2)*delta is integral (we are going to flip the delta sign later).
        // Then a2*x1/x2 + a1*delta is integral, but x2 and x1 are coprime:
        // that means that t = a2/x2 is
        // integral. We established that a2 = x2*t Then x1 + a1*delta*(x2/a2)  = x1
        // + a1*(delta/t)  is integral. Taking into account that t and a1 are
        // coprime we have delta = t*k, where k is an integer.
        rational t = a2 / x2;
        // Now we have x1/x2 + (a1/x2)*k is integral, or (x1 + a1*k)/x2 is integral.
        // It is equivalent to x1 + a1*k = x2*m, where m is an integer
        // We know that a2 and a1 are coprime, and x2 divides a2, so x2 and a1 are
        // coprime. We can find u and v such that u*a1 + v*x2 = 1.
        rational u, v;
        gcd(a1, x2, u, v);
        lp_assert(gcd(a1, x2, u, v).is_one());
        lp_assert((x + (a1 / a2) * (-u * t) * x1).is_int());
        // 1 = (u- l*x2 ) * a1 + (v + l*a1)*x2, for every integer l.
        rational d = u * t * x1;
        // We can prove that x+alpha*d is integral,
        // and any other delta, satisfying x+alpha*delta, is equal to d modulo a2.
        delta_plus = mod(d, a2);
        lp_assert(delta_plus > 0);
        delta_minus = delta_plus - a2;
        lp_assert(delta_minus < 0);

        return true;
    }
    /**
     * \brief try to patch the basic column v
     */
    bool int_solver::patcher::patch_basic_column_on_row_cell(unsigned v, row_cell<mpq> const& c) {
        if (v == c.var())
            return false;
        if (!lra.column_is_int(c.var()))  // could use real to patch integer
            return false;
        if (c.coeff().is_int())
            return false;
        mpq a = fractional_part(c.coeff());
        mpq r = fractional_part(lra.get_value(v));
        lp_assert(0 < r && r < 1);
        lp_assert(0 < a && a < 1);
        mpq delta_plus, delta_minus;
        if (!get_patching_deltas(r, a, delta_plus, delta_minus))
            return false;

        if (lia.random() % 2) 
            return try_patch_column(v, c.var(), delta_plus) ||
                   try_patch_column(v, c.var(), delta_minus);
        else 
            return try_patch_column(v, c.var(), delta_minus) ||
                   try_patch_column(v, c.var(), delta_plus);
    }
        
    bool int_solver::patcher::try_patch_column(unsigned v, unsigned j, mpq const& delta) {
        const auto & A = lra.A_r();
        if (delta < 0) {
            if (lia.has_lower(j) && lia.get_value(j) + impq(delta) < lra.get_lower_bound(j))
                return false;
        }
        else {
            if (lia.has_upper(j) && lia.get_value(j) + impq(delta) > lra.get_upper_bound(j))
                return false;
        }
        for (auto const& c : A.column(j)) {
            unsigned row_index = c.var();
            unsigned bj = lrac.m_r_basis[row_index];
            auto old_val = lia.get_value(bj);
            auto new_val = old_val - impq(c.coeff()*delta);
            if (lia.has_lower(bj) && new_val < lra.get_lower_bound(bj))
                return false;
            if (lia.has_upper(bj) && new_val > lra.get_upper_bound(bj))
                return false;
            if (old_val.is_int() && !new_val.is_int()){
                return false; // do not waste resources on this case
            }
            // if bj == v, then, because we are patching the lra.get_value(v),
            // we just need to assert that the lra.get_value(v) would be integral.
            lp_assert(bj != v || lra.from_model_in_impq_to_mpq(new_val).is_int());
        }
        
        lra.set_value_for_nbasic_column(j, lia.get_value(j) + impq(delta));
        return true;
    }
    
    void int_solver::patcher::patch_basic_column(unsigned v) {
        SASSERT(!lia.is_fixed(v));
        for (auto const& c : lra.basic2row(v))
            if (patch_basic_column_on_row_cell(v, c))
                return;                                       
    }


    int_solver::int_solver(lar_solver& lar_slv) :
        lra(lar_slv),
        lrac(lra.m_mpq_lar_core_solver),
        m_gcd(*this),
        m_patcher(*this),
        m_number_of_calls(0),
        m_hnf_cutter(*this),
        m_hnf_cut_period(settings().hnf_cut_period()) {
        lra.set_int_solver(this);
    }

    // this will allow to enable and disable tracking of the pivot rows
    struct check_return_helper {
        lar_solver&      lra;
        bool             m_track_touched_rows;
        check_return_helper(lar_solver& ls) :
            lra(ls),
            m_track_touched_rows(lra.touched_rows_are_tracked()) {
            lra.track_touched_rows(false);
        }
        ~check_return_helper() {
            lra.track_touched_rows(m_track_touched_rows);
        }
    };

    lia_move int_solver::check(lp::explanation * e) {
        SASSERT(lra.ax_is_correct());
        if (!has_inf_int())
            return lia_move::sat;

        m_t.clear();
        m_k.reset();
        m_ex = e;
        m_ex->clear();
        m_upper = false;
        m_cut_vars.reset();
        
        lia_move r = lia_move::undef;

        if (m_gcd.should_apply())
            r = m_gcd();

        check_return_helper pc(lra);

        if (settings().get_cancel_flag())
            return lia_move::undef;

        ++m_number_of_calls;
        if (r == lia_move::undef && m_patcher.should_apply()) r = m_patcher();
        if (r == lia_move::undef && should_find_cube()) r = int_cube(*this)();
        if (r == lia_move::undef) lra.move_non_basic_columns_to_bounds();
        if (r == lia_move::undef && should_hnf_cut()) r = hnf_cut();

        std::function<lia_move(lpvar)> gomory_fn = [&](lpvar j) { return gomory(*this).get_cut(j); };
        if (r == lia_move::undef && should_gomory_cut()) r = local_cut(2, gomory_fn);
<<<<<<< HEAD

        if (r == lia_move::undef) r = int_branch(*this)();
        if (settings().get_cancel_flag()) r = lia_move::undef;        
=======
        
#endif
        m_cut_vars.reset();
        if (settings().get_cancel_flag()) 
            return lia_move::undef;   
        if (r == lia_move::undef) 
            r = int_branch(*this)();     
>>>>>>> bdc40b1f
        return r;
    }

    std::ostream& int_solver::display_inf_rows(std::ostream& out) const {
        unsigned num = lra.A_r().column_count();
        for (unsigned v = 0; v < num; v++) {
            if (column_is_int(v) && !get_value(v).is_int()) {
                display_column(out, v);
            }
        }

        num = 0;
        for (unsigned i = 0; i < lra.A_r().row_count(); i++) {
            unsigned j = lrac.m_r_basis[i];
            if (column_is_int_inf(j)) {
                num++;
                lra.print_row(lra.A_r().m_rows[i], out);
                out << "\n";
            }
        }
        out << "num of int infeasible: " << num << "\n";
        return out;
    }

    bool int_solver::cut_indices_are_columns() const {
        for (lar_term::ival p : m_t) {
            if (p.column().index() >= lra.A_r().column_count())
                return false;
        }
        return true;
    }

    bool int_solver::current_solution_is_inf_on_cut() const {
        SASSERT(cut_indices_are_columns());
        const auto & x = lrac.m_r_x;
        impq v = m_t.apply(x);
        mpq sign = m_upper ? one_of_type<mpq>()  : -one_of_type<mpq>();
        CTRACE("current_solution_is_inf_on_cut", v * sign <= impq(m_k) * sign,
               tout << "m_upper = " << m_upper << std::endl;
               tout << "v = " << v << ", k = " << m_k << std::endl;
               );
        return v * sign > impq(m_k) * sign;
    }

    bool int_solver::has_inf_int() const {
        return lra.has_inf_int();
    }

    u_dependency* int_solver::column_upper_bound_constraint(unsigned j) const {
        return lra.get_column_upper_bound_witness(j);
    }

    u_dependency* int_solver::column_lower_bound_constraint(unsigned j) const {
        return lra.get_column_lower_bound_witness(j);
    }

    unsigned int_solver::row_of_basic_column(unsigned j) const {
        return lra.row_of_basic_column(j);
    }

    lp_settings& int_solver::settings() {
        return lra.settings();
    }

    const lp_settings& int_solver::settings() const {
        return lra.settings();
    }

    bool int_solver::column_is_int(column_index const& j) const {
        return lra.column_is_int(j);
    }

    bool int_solver::is_real(unsigned j) const {
        return !column_is_int(j);
    }

    bool int_solver::value_is_int(unsigned j) const {
        return lra.column_value_is_int(j);
    }

    unsigned int_solver::random() {
        return settings().random_next();
    }

    const impq& int_solver::upper_bound(unsigned j) const {
        return lra.column_upper_bound(j);
    }

    const impq& int_solver::lower_bound(unsigned j) const {
        return lra.column_lower_bound(j);
    }

    bool int_solver::is_term(unsigned j) const {
        return lra.column_corresponds_to_term(j);
    }

    unsigned int_solver::column_count() const  {
        return lra.column_count();
    }

    bool int_solver::should_find_cube() {
        return m_number_of_calls % settings().m_int_find_cube_period == 0;
    }

    bool int_solver::should_gomory_cut() {
        return m_number_of_calls % settings().m_int_gomory_cut_period == 0;
    }

    bool int_solver::should_hnf_cut() {
        return settings().enable_hnf() && m_number_of_calls % m_hnf_cut_period == 0;
    }

    lia_move int_solver::hnf_cut() {
        lia_move r = m_hnf_cutter.make_hnf_cut();
        if (r == lia_move::undef) 
            m_hnf_cut_period *= 2;
        else 
            m_hnf_cut_period = settings().hnf_cut_period();
        return r;
    }

    bool int_solver::has_lower(unsigned j) const {
        switch (lrac.m_column_types()[j]) {
        case column_type::fixed:
        case column_type::boxed:
        case column_type::lower_bound:
            return true;
        default:
            return false;
        }
    }

    bool int_solver::has_upper(unsigned j) const {
        switch (lrac.m_column_types()[j]) {
        case column_type::fixed:
        case column_type::boxed:
        case column_type::upper_bound:
            return true;
        default:
            return false;
        }
    }

    static void set_lower(impq & l, bool & inf_l, impq const & v ) {
        if (inf_l || v > l) {
            l = v;
            inf_l = false;
        }
    }

    static void set_upper(impq & u, bool & inf_u, impq const & v) {
        if (inf_u || v < u) {
            u = v;
            inf_u = false;
        }
    }

    // this function assumes that all basic columns dependend on j are feasible
    bool int_solver::get_freedom_interval_for_column(unsigned j, bool & inf_l, impq & l, bool & inf_u, impq & u, mpq & m) {
        if (lrac.m_r_heading[j] >= 0 || is_fixed(j)) // basic or fixed var
            return false;

        TRACE("random_update", display_column(tout, j) << ", is_int = " << column_is_int(j) << "\n";);
        impq const & xj = get_value(j);

        inf_l = true;
        inf_u = true;
        l = u = zero_of_type<impq>();
        m = mpq(1);

        if (has_lower(j)) 
            set_lower(l, inf_l, lower_bound(j) - xj);
    
        if (has_upper(j)) 
            set_upper(u, inf_u, upper_bound(j) - xj);
    

        const auto & A = lra.A_r();
        TRACE("random_update", tout <<  "m = " << m << "\n";);

        auto delta = [](mpq const& x, impq const& y, impq const& z) {
            if (x.is_one())
                return y - z;
            if (x.is_minus_one())
                return z - y;
            return (y - z) / x;
        };

        for (auto c : A.column(j)) {
            unsigned row_index = c.var();
            const mpq & a = c.coeff();
            unsigned i = lrac.m_r_basis[row_index];
            impq const & xi = get_value(i);
            lp_assert(lrac.m_r_solver.column_is_feasible(i));
            if (column_is_int(i) && !a.is_int() && xi.is_int()) 
                m = lcm(m, denominator(a));
        
            if (!inf_l && !inf_u && l == u) 
                continue;                        

            if (a.is_neg()) {
                if (has_lower(i)) 
                    set_lower(l, inf_l, delta(a, xi, lra.get_lower_bound(i)));
                if (has_upper(i)) 
                    set_upper(u, inf_u, delta(a, xi, lra.get_upper_bound(i)));
            }
            else {
                if (has_upper(i)) 
                    set_lower(l, inf_l, delta(a, xi, lra.get_upper_bound(i)));
                if (has_lower(i)) 
                    set_upper(u, inf_u, delta(a, xi, lra.get_lower_bound(i)));
            }
        }

        l += xj;
        u += xj;

        TRACE("freedom_interval",
              tout << "freedom variable for:\n";
              tout << lra.get_variable_name(j);
              tout << "[";
              if (inf_l) tout << "-oo"; else tout << l;
              tout << "; ";
              if (inf_u) tout << "oo";  else tout << u;
              tout << "]\n";
              tout << "val = " << get_value(j) << "\n";
              tout << "return " << (inf_l || inf_u || l <= u);
              );
        return (inf_l || inf_u || l <= u);
    }


    bool int_solver::is_feasible() const {
        lp_assert(
            lrac.m_r_solver.calc_current_x_is_feasible_include_non_basis() ==
            lrac.m_r_solver.current_x_is_feasible());
        return lrac.m_r_solver.current_x_is_feasible();
    }

    const impq & int_solver::get_value(unsigned j) const {
        return lrac.m_r_x[j];
    }

    std::ostream& int_solver::display_column(std::ostream & out, unsigned j) const {
        return lrac.m_r_solver.print_column_info(j, out);
    }

    bool int_solver::column_is_int_inf(unsigned j) const {
        return column_is_int(j) && (!value_is_int(j));
    }

    bool int_solver::is_base(unsigned j) const {
        return lrac.m_r_heading[j] >= 0;
    }

    bool int_solver::is_boxed(unsigned j) const {
        return lrac.m_column_types[j] == column_type::boxed;
    }

    bool int_solver::is_fixed(unsigned j) const {
        return lrac.m_column_types[j] == column_type::fixed;
    }

    bool int_solver::is_free(unsigned j) const {
        return lrac.m_column_types[j] == column_type::free_column;
    }

    bool int_solver::at_bound(unsigned j) const {
        auto & mpq_solver = lrac.m_r_solver;
        switch (mpq_solver.m_column_types[j] ) {
        case column_type::fixed:
        case column_type::boxed:
            return
                mpq_solver.m_lower_bounds[j] == get_value(j) ||
                mpq_solver.m_upper_bounds[j] == get_value(j);
        case column_type::lower_bound:
            return mpq_solver.m_lower_bounds[j] == get_value(j);
        case column_type::upper_bound:
            return  mpq_solver.m_upper_bounds[j] == get_value(j);
        default:
            return false;
        }
    }

    bool int_solver::at_lower(unsigned j) const {
        auto & mpq_solver = lrac.m_r_solver;
        switch (mpq_solver.m_column_types[j] ) {
        case column_type::fixed:
        case column_type::boxed:
        case column_type::lower_bound:
            return mpq_solver.m_lower_bounds[j] == get_value(j);
        default:
            return false;
        }
    }

    bool int_solver::at_upper(unsigned j) const {
        auto & mpq_solver = lrac.m_r_solver;
        switch (mpq_solver.m_column_types[j] ) {
        case column_type::fixed:
        case column_type::boxed:
        case column_type::upper_bound:
            return mpq_solver.m_upper_bounds[j] == get_value(j);
        default:
            return false;
        }
    }

    std::ostream & int_solver::display_row(std::ostream & out, lp::row_strip<rational> const & row) const {
        bool first = true;
        auto & rslv = lrac.m_r_solver;
        for (const auto &c : row) {
            if (is_fixed(c.var())) {
                if (!get_value(c.var()).is_zero()) {
                    impq val = get_value(c.var()) * c.coeff();
                    if (!first && val.is_pos())
                        out << "+";
                    if (val.y.is_zero())
                        out << val.x << " ";
                    else
                        out << val << " ";
                }
                first = false;
                continue;
            }
            if (c.coeff().is_one()) {
                if (!first)
                    out << "+";
            }
            else if (c.coeff().is_minus_one())
                out << "-";
            else {
                if (c.coeff().is_pos() && !first)
                    out << "+";
                if (c.coeff().is_big())
                    out << " b*";
                else
                    out << c.coeff();
            }
            out << rslv.column_name(c.var()) << " ";
            first = false;
        }
        out << "\n";
        for (const auto &c : row) {
            if (is_fixed(c.var()))
                continue;
            rslv.print_column_info(c.var(), out);
            if (is_base(c.var()))
                out << "j" << c.var() << " base\n";
        }
        return out;
    }
    
    std::ostream& int_solver::display_row_info(std::ostream & out, unsigned row_index) const  {    
        auto & rslv = lrac.m_r_solver;
        auto const& row = rslv.m_A.m_rows[row_index];
        return display_row(out, row);
    }

    bool int_solver::shift_var(unsigned j, unsigned range) {
        if (is_fixed(j) || is_base(j))
            return false;
        if (settings().get_cancel_flag())
            return false;
        bool inf_l = false, inf_u = false;
        impq l, u;
        mpq m;
        if (!get_freedom_interval_for_column(j, inf_l, l, inf_u, u, m))
            return false;
        if (settings().get_cancel_flag())
            return false;
        const impq & x = get_value(j);
        // x, the value of j column, might be shifted on a multiple of m

        if (inf_l && inf_u) {
            impq new_val = m * impq(random() % (range + 1)) + x;
            lra.set_value_for_nbasic_column(j, new_val);
            return true;
        }
        if (column_is_int(j)) {
            if (!inf_l) 
                l = impq(ceil(l));
            if (!inf_u) 
                u = impq(floor(u));
        }
        if (!inf_l && !inf_u && l >= u)
            return false;


        if (inf_u) {
            SASSERT(!inf_l);
            impq new_val = x + m * impq(random() % (range + 1));
            lra.set_value_for_nbasic_column(j, new_val);
            return true;
        }

        if (inf_l) {
            SASSERT(!inf_u);
            impq new_val = x - m * impq(random() % (range + 1));
            lra.set_value_for_nbasic_column(j, new_val);
            return true;
        }

        SASSERT(!inf_l && !inf_u);
        // The shift has to be a multiple of m: let us look for s, such that the shift is m*s.
        // We have new_val = x+m*s <= u, so m*s <= u-x and, finally, s <= floor((u- x)/m) = a
        // The symmetric reasoning gives us s >= ceil((l-x)/m) = b
        // We randomly pick s in the segment [b, a]
        mpq a = floor((u - x) / m);
        mpq b = ceil((l - x) / m);
        mpq r = a - b;
        if (!r.is_pos())
            return false;
        TRACE("int_solver", tout << "a = " << a << ", b = " << b << ", r = " << r<< ", m = " << m << "\n";);
        if (r < mpq(range))
            range = static_cast<unsigned>(r.get_uint64());

        mpq s = b + mpq(random() % (range + 1));
        impq new_val = x + m * impq(s);
        TRACE("int_solver", tout << "new_val = " << new_val << "\n";);
        SASSERT(l <= new_val && new_val <= u);
        lra.set_value_for_nbasic_column(j, new_val);
        return true;
    }


    int int_solver::select_int_infeasible_var() {
        int r_small_box = -1;
        int r_small_value = -1;
        int r_any_value = -1;
        unsigned n_small_box = 1;
        unsigned n_small_value = 1;
        unsigned n_any_value = 1;
        mpq range;
        mpq new_range;
        mpq small_value(1024);
        lar_core_solver & lcs = lra.m_mpq_lar_core_solver;
        unsigned prev_usage = 0;

        auto add_column = [&](bool improved, int& result, unsigned& n, unsigned j) {
            if (result == -1)
                result = j;
            else if (improved && ((random() % (++n)) == 0))
                result = j;            
        };
        
        for (unsigned j : lra.r_basis()) {
            if (!column_is_int_inf(j))
                continue;
             if (m_cut_vars.contains(j))
                continue;

            SASSERT(!is_fixed(j));

            unsigned usage = lra.usage_in_terms(j);
            if (is_boxed(j) && (new_range = lcs.m_r_upper_bounds()[j].x - lcs.m_r_lower_bounds()[j].x - rational(2*usage)) <= small_value) {

                bool improved = new_range <= range || r_small_box == -1;
                if (improved)
                    range = new_range;
                add_column(improved, r_small_box, n_small_box, j);
                continue;
            }
            impq const& value = get_value(j);
            if (abs(value.x) < small_value ||
                (has_upper(j) && small_value > upper_bound(j).x - value.x) ||
                (has_lower(j) && small_value > value.x - lower_bound(j).x)) {
                TRACE("gomory_cut", tout << "small j" << j << "\n");
                add_column(true, r_small_value, n_small_value, j);
                continue;
            }
            TRACE("gomory_cut", tout << "any j" << j << "\n");
            add_column(usage >= prev_usage, r_any_value, n_any_value, j);
            if (usage > prev_usage) 
                prev_usage = usage;
        }

        if (r_small_box != -1 && (random() % 3 != 0))
            return r_small_box;
        if (r_small_value != -1 && (random() % 3) != 0)
            return r_small_value;
        if (r_any_value != -1)
            return r_any_value;
        if (r_small_box != -1)
            return r_small_box;
        return r_small_value;
    }

    void int_solver::simplify(std::function<bool(unsigned)>& is_root) {

        return;

#if 0

        // in-processing simplification can go here, such as bounds improvements.

        if (!lra.is_feasible()) {
            lra.find_feasible_solution();
            if (!lra.is_feasible())
                return;
        }

        
        lp::explanation exp;
        m_ex = &exp;
        m_t.clear();
        m_k.reset();

        if (has_inf_int()) 
            local_gomory(5);            

        stopwatch sw;
        explanation exp1, exp2;

        // 
        // identify equalities
        //

        m_equalities.reset();
        map<rational, unsigned_vector, rational::hash_proc, rational::eq_proc> value2roots;

        vector<std::pair<lp::mpq, unsigned>> coeffs;        
        coeffs.push_back({-rational::one(), 0});
        coeffs.push_back({rational::one(), 0});

        num_checks = 0;

        // make sure values are sampled with respect to the same state of the Simplex.
        vector<rational> values;
        for (lpvar j = 0; j < lra.column_count(); ++j) 
            values.push_back(get_value(j).x);

        sw.reset();
        sw.start();
        start = random();
        for (lpvar j0 = 0; j0 < lra.column_count(); ++j0) {
            lpvar j = (j0 + start) % lra.column_count();
            if (is_fixed(j))
                continue;
            if (!lra.column_is_int(j))
                continue;
            if (!is_root(j))
                continue;
            rational value = values[j];
            if (!value2roots.contains(value)) {
                unsigned_vector vec;
                vec.push_back(j);
                value2roots.insert(value, vec);
                continue;
            }
            auto& roots = value2roots.find(value);
            bool has_eq = false;
            //
            // Super inefficient check. There are better ways.
            // 1. call into equality finder:
            // the cheap equality finder can also be used.
            // 2. value sweeping:
            // update partitions of values based on feasible tableaus
            // instead of having just the values vector use the values 
            // collected when the find_feasible_solution succeeds with
            // a new assignment. 
            // 3. a more expensive equality finder:
            // use the tableau to extract equalities from tight rows.
            // If x = y is implied, there is a set of rows that link x and y
            // and such that the variables are at their bounds.
            // 4. retain information between calls:
            // If simplification is invoked at the same backtracking level (or above)
            // form the previous call and it is established that x <= y (but not x == y), then no need to
            // recheck the inequality x <= y.
            for (auto k : roots) {
                bool le = false, ge = false;
                u_dependency* dep = nullptr;
                lra.push();
                coeffs[0].second = j;
                coeffs[1].second = k;
                lp::lpvar term_index = lra.add_term(coeffs, UINT_MAX);
                term_index = lra.map_term_index_to_column_index(term_index);
                lra.push();
                lra.update_column_type_and_bound(term_index, lp::lconstraint_kind::GE, mpq(1), nullptr);
                lra.find_feasible_solution();
                if (!lra.is_feasible()) {
                    lra.get_infeasibility_explanation(exp1);
                    le = true;
                }
                lra.pop(1);
                ++num_checks;
                if (le) {
                    lra.push();
                    lra.update_column_type_and_bound(term_index, lp::lconstraint_kind::LE, mpq(-1), nullptr);
                    lra.find_feasible_solution();
                    if (!lra.is_feasible()) {
                        lra.get_infeasibility_explanation(exp2);
                        exp1.add_expl(exp2);
                        ge = true;           
                    }                             
                    lra.pop(1);
                    ++num_checks;
                }
                lra.pop(1);
                if (le && ge) {
                    has_eq = true;
                    m_equalities.push_back({j, k, exp1});
                    break;
                }
                // artificial throttle.
                if (num_checks > 10000)
                    break;
            }
            if (!has_eq) 
                roots.push_back(j);

            // artificial throttle.
            if (num_checks > 10000)
                break;
        }

        sw.stop();
        std::cout << "equalities " << m_equalities.size() << " num checks " << num_checks << " time: " << sw.get_seconds() << "\n";
        std::cout.flush();

        //
        // Cuts? Eg. for 0-1 variables or bounded integers?
        // 

#endif
    }
    // return the minimal distance from the column value to an integer
    mpq get_gomory_score(const int_solver& lia, lpvar j) {
        const mpq& val = lia.get_value(j).x;
        auto l = val - floor(val);
        if (l <= mpq(1, 2))
            return l;
        return mpq(1) - l;
    }

    unsigned_vector int_solver::gomory_select_int_infeasible_vars(unsigned num_cuts) {
        SASSERT(m_cut_vars.size() == 0&& num_cuts >= 0);
        
        std::list<lpvar> sorted_vars;
        std::unordered_map<lpvar, mpq> score;
        for (lpvar j : lra.r_basis()) {
            if (!column_is_int_inf(j) || !is_gomory_cut_target(j))
                continue;
            SASSERT(!is_fixed(j));            
            sorted_vars.push_back(j);
            score[j] = get_gomory_score(*this, j);
        }
        // prefer the columns with the values close to integers
        sorted_vars.sort([&](lpvar j, lpvar k) {
            auto diff = score[j] - score[k];
            if (diff.is_neg())
                return true;
            if (diff.is_pos())
                return false;
            return lra.usage_in_terms(j) > lra.usage_in_terms(k);
        });
        unsigned_vector ret;
        unsigned n = static_cast<unsigned>(sorted_vars.size());

        while (num_cuts-- && n > 0) {
            unsigned k = random() % n;
           
            double k_ratio = k / (double) n;
            k_ratio *= k_ratio*k_ratio;  // square k_ratio to make it smaller
            k = static_cast<unsigned>(std::floor(k_ratio * n));
            // these operations move k to the beginning of the indices range
            SASSERT(0 <= k && k < n);
            auto it = sorted_vars.begin();
            while(k--) it++;

            ret.push_back(*it);
            sorted_vars.erase(it);
            n--;            
        }
        return ret;
    }
    
    lia_move int_solver::local_cut(unsigned num_cuts, std::function<lia_move(lpvar)>& cut_fn) {
        
        struct ex { explanation m_ex; lar_term m_term; mpq m_k; bool m_is_upper; };
        unsigned_vector columns_for_cuts = gomory_select_int_infeasible_vars(num_cuts);

        vector<ex> cuts;
        
        for (unsigned j : columns_for_cuts) {
            m_ex->clear();
            m_t.clear();
            m_k.reset();
            auto r = cut_fn(j);
            if (r != lia_move::cut)
                continue;
            cuts.push_back({ *m_ex, m_t, m_k, is_upper() });
            if (settings().get_cancel_flag())
                return lia_move::undef;
        }
        m_cut_vars.reset();

        auto is_small_cut = [&](ex const& cut) {
            return all_of(cut.m_term, [&](auto ci) { return ci.coeff().is_small(); });
        };

        auto add_cut = [&](ex const& cut) {
            u_dependency* dep = nullptr;
            for (auto c : cut.m_ex) 
                dep = lra.join_deps(lra.dep_manager().mk_leaf(c.ci()), dep);
            lp::lpvar term_index = lra.add_term(cut.m_term.coeffs_as_vector(), UINT_MAX);
            term_index = lra.map_term_index_to_column_index(term_index);
            lra.update_column_type_and_bound(term_index,
                                             cut.m_is_upper ? lp::lconstraint_kind::LE : lp::lconstraint_kind::GE,
                                             cut.m_k, dep);
        };

        auto _check_feasible = [&](void) {
            lra.find_feasible_solution();
            if (!lra.is_feasible() && !settings().get_cancel_flag()) {
                lra.get_infeasibility_explanation(*m_ex);
                return false;
            }
            return true;
        };

        bool has_small = false, has_large = false;

        for (auto const& cut : cuts) {
            if (!is_small_cut(cut)) {
                has_large = true;
                continue;
            }
            has_small = true;
            add_cut(cut);
        }

        if (has_large) {
            lra.push();
        
            for (auto const& cut : cuts) 
                if (!is_small_cut(cut))
                    add_cut(cut);

            bool feas = _check_feasible();
            lra.pop(1);

            if (settings().get_cancel_flag())
                return lia_move::undef;

            if (!feas)
                return lia_move::conflict;
            
        }

        if (!_check_feasible())
            return lia_move::conflict;
        
                
        m_ex->clear();
        m_t.clear();
        m_k.reset();
        if (!has_inf_int())
            return lia_move::sat;

        if (has_small || has_large)
            return lia_move::continue_with_check;
        
        lra.move_non_basic_columns_to_bounds();
        return lia_move::undef;
    }

    bool int_solver::is_gomory_cut_target(lpvar k) {
        SASSERT(is_base(k));
        // All non base variables must be at their bounds and assigned to rationals (that is, infinitesimals are not allowed).
        const row_strip<mpq>& row = lra.get_row(row_of_basic_column(k));
        unsigned j;
        for (const auto & p : row) {
            j = p.var();
            if ( k != j && (!at_bound(j) || !is_zero(get_value(j).y))) {
                TRACE("gomory_cut", tout << "row is not gomory cut target:\n";
                      display_column(tout, j);
                      tout << "infinitesimal: " << !is_zero(get_value(j).y) << "\n";);
                return false;
            }
        }
        return true;
    }


}<|MERGE_RESOLUTION|>--- conflicted
+++ resolved
@@ -200,19 +200,14 @@
 
         std::function<lia_move(lpvar)> gomory_fn = [&](lpvar j) { return gomory(*this).get_cut(j); };
         if (r == lia_move::undef && should_gomory_cut()) r = local_cut(2, gomory_fn);
-<<<<<<< HEAD
 
         if (r == lia_move::undef) r = int_branch(*this)();
-        if (settings().get_cancel_flag()) r = lia_move::undef;        
-=======
-        
-#endif
+        
         m_cut_vars.reset();
         if (settings().get_cancel_flag()) 
             return lia_move::undef;   
         if (r == lia_move::undef) 
             r = int_branch(*this)();     
->>>>>>> bdc40b1f
         return r;
     }
 
