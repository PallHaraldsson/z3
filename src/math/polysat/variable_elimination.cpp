/*++
Copyright (c) 2021 Microsoft Corporation

Module Name:

    Polysat variable elimination

Author:

    Nikolaj Bjorner (nbjorner) 2021-03-19
    Jakob Rath 2021-04-06

--*/
#include "math/polysat/variable_elimination.h"
#include "math/polysat/conflict.h"
#include "math/polysat/clause_builder.h"
#include "math/polysat/solver.h"
#include <algorithm>

namespace polysat {
    
    pdd free_variable_elimination::get_hamming_distance(pdd p) {
        SASSERT(p.power_of_2() >= 8); // TODO: Implement special cases for smaller bit-width
        // The trick works only for multiples of 8 (because of the final multiplication).
        // Maybe it can be changed to work for all sizes
        SASSERT(p.power_of_2() % 8 == 0); 
        
        // Proven for 8, 16, 24, 32 by bit-blasting in Z3
        
        // https://en.wikipedia.org/wiki/Hamming_weight
        const unsigned char pattern_55 = 0x55; // 01010101
        const unsigned char pattern_33 = 0x33; // 00110011
        const unsigned char pattern_0f = 0x0f; // 00001111
        const unsigned char pattern_01 = 0x01; // 00000001
        
        unsigned to_alloc = (p.power_of_2() + sizeof(unsigned) - 1) / sizeof(unsigned);
        unsigned to_alloc_bits = to_alloc * sizeof(unsigned);
        
        // Cache this?
        auto* scaled_55 = (unsigned*)alloca(to_alloc_bits);
        auto* scaled_33 = (unsigned*)alloca(to_alloc_bits);
        auto* scaled_0f = (unsigned*)alloca(to_alloc_bits);
        auto* scaled_01 = (unsigned*)alloca(to_alloc_bits);
        
        memset(scaled_55, pattern_55, to_alloc_bits);
        memset(scaled_33, pattern_33, to_alloc_bits);
        memset(scaled_0f, pattern_0f, to_alloc_bits);
        memset(scaled_01, pattern_01, to_alloc_bits);
        
        rational rational_scaled_55(scaled_55, to_alloc);
        rational rational_scaled_33(scaled_33, to_alloc);
        rational rational_scaled_0f(scaled_0f, to_alloc);
        rational rational_scaled_01(scaled_01, to_alloc);
        
        auto& m = p.manager();
        
        pdd w = p - s.band(s.lshr(p, m.one()), m.mk_val(rational_scaled_55));
        w = s.band(w, m.mk_val(rational_scaled_33)) + s.band(s.lshr(w, m.mk_val(2)), m.mk_val(rational_scaled_33));
        w = s.band(w + s.lshr(w, m.mk_val(4)), m.mk_val(rational_scaled_0f));
        //unsigned final_shift = p.power_of_2() - 8;
        //final_shift = (final_shift + 7) / 8 * 8 - 1; // ceil final_shift to the next multiple of 8
        return s.lshr(w * m.mk_val(rational_scaled_01), m.mk_val(p.power_of_2() - 8));
    }
    
    pdd free_variable_elimination::get_odd(pdd p) {
        SASSERT(p.is_val() || p.is_var()); // For now
        
        if (p.is_val()) {
            const rational& v = p.val();
            unsigned d = v.trailing_zeros(); 
            if (!d)
                return p.manager().mk_val(v);
            return p.manager().mk_val(div(v, rational::power_of_two(d))); // TODO: Is there no shift?
        }
        pvar v = p.var();
        if (m_rest_constants.size() > v && m_rest_constants[v] != -1)
            return s.var(m_rest_constants[v]);
        
        pdd power = get_dyadic_valuation(p).second;
        
        pvar rest = s.add_var(p.power_of_2());
        pdd rest_pdd = p.manager().mk_var(rest);
        m_rest_constants.setx(v, rest, -1);
        s.add_clause(s.eq(power * rest_pdd, p), false);
        return rest_pdd;
    }
    
    optional<pdd> free_variable_elimination::get_inverse(pdd p) {
        SASSERT(p.is_val() || p.is_var()); // For now
        
        if (p.is_val()) {
            pdd i = p.manager().zero();
            if (!inv(p, i))
                return {};
            return optional<pdd>(i);
        }
        pvar v = p.var();
        if (m_inverse_constants.size() > v && m_inverse_constants[v] != -1)
            return optional<pdd>(s.var(m_inverse_constants[v]));
        
        pvar inv = s.add_var(p.power_of_2());
        pdd inv_pdd = p.manager().mk_var(inv);
        m_inverse_constants.setx(v, inv, -1);
        s.add_clause(s.eq(inv_pdd * p, p.manager().one()), false);
        return optional<pdd>(inv_pdd);
    }
    
#define PV_MOD 2
    
    // symbolic version of "max_pow2_divisor" for checking if it is exactly "k"
    void free_variable_elimination::add_dyadic_valuation(pvar v, unsigned k) {
        // TODO: works for all values except 0; how to deal with this case?
        pdd p = s.var(v);
        auto& m = p.manager();
        
        pvar pv;
        pvar pv2;
        bool new_var = false;
        if (m_pv_constants.size() <= v || m_pv_constants[v] == -1) {
            pv = s.add_var(m.power_of_2()); // TODO: What's a good value? Unfortunately we cannot use a integer
            pv2 = s.add_var(m.power_of_2());
            m_pv_constants.setx(v, pv, -1);
            m_pv_power_constants.setx(v, pv2, -1);
            m.mk_var(pv);
            m.mk_var(pv2);
            new_var = true;
        }
        else {
            pv = m_pv_constants[v];
            pv2 = m_pv_power_constants[v];
        }
        
        bool e = get_log_enabled();
        set_log_enabled(false);

        // For testing some different implementations
#if PV_MOD == 1
        // brute-force bit extraction and <=
        signed_constraint c1 = s.eq(rational::power_of_two(p.power_of_2() - k - 1) * p, m.zero());
        signed_constraint c2 = s.ule(m.mk_val(k), s.var(pv));
        s.add_clause(~c1, c2, false);
        s.add_clause(c1, ~c2, false);
        
        if (new_var) {
            s.add_clause(s.eq(s.var(pv2), s.shl(m.one(), s.var(pv))), false);
        }
#elif PV_MOD == 2
        // symbolic "maximal divisible"
        signed_constraint c1 = s.eq(s.shl(s.lshr(p, s.var(pv)), s.var(pv)), p);
        signed_constraint c2 = ~s.eq(s.shl(s.lshr(p, s.var(pv + 1)), s.var(pv + 1)), p);
        
        signed_constraint z = ~s.eq(p, p.manager().zero());
        
        // v != 0 ==> [(v >> pv) << pv == v && (v >> pv + 1) << pv + 1 != v]
        s.add_clause(~z, c1, false);
        s.add_clause(~z, c2, false);
        
        if (new_var) {
            s.add_clause(s.eq(s.var(pv2), s.shl(m.one(), s.var(pv))), false);
        }
#elif PV_MOD == 3
        // computing the complete function by hamming-distance
        // proven equivalent with case 2 via bit-blasting for small sizes
        s.add_clause(s.eq(s.var(pv), get_hamming_distance(s.bxor(p, p - 1)) - 1), false);
        
        // in case v == 0 ==> pv == k - 1 (we don't care)
        
        if (new_var) {
            s.add_clause(s.eq(s.var(pv2), s.shl(m.one(), s.var(pv))), false);
        }
#elif PV_MOD == 4
        // brute-force bit-and
        // (pv = k && pv2 = 2^k) <==> ((v & (2^(k + 1) - 1)) = 2^k) 
        
        rational mask = rational::power_of_two(k + 1) - 1;
        pdd masked = s.band(s.var(v), s.var(v).manager().mk_val(mask));
        std::pair<pdd, pdd> odd_part = s.quot_rem(s.var(v), s.var(pv2));
        
        signed_constraint c1 = s.eq(s.var(pv), k);
        signed_constraint c2 = s.eq(s.var(pv2), rational::power_of_two(k));
        signed_constraint c3 = s.eq(masked, rational::power_of_two(k));
        
        s.add_clause(c1, ~c3, false);
        s.add_clause(c2, ~c3, false);
        s.add_clause(~c1, ~c2, c3, false);
        
        s.add_clause(s.eq(odd_part.second, 0), false); // The division has to be exact
#endif
        
        set_log_enabled(e);
    }
    
    std::pair<pdd, pdd> free_variable_elimination::get_dyadic_valuation(pdd p, unsigned short lower, unsigned short upper) {
        SASSERT(p.is_val() || p.is_var()); // For now
        SASSERT(lower == 0);
        SASSERT(upper == p.power_of_2()); // Maybe we don't need all. However, for simplicity have this now
        
        if (p.is_val()) {
            rational pv(p.val().trailing_zeros());
            rational pv2 = rational::power_of_two(p.val().trailing_zeros());
            return { p.manager().mk_val(pv), p.manager().mk_val(pv2) };
        }
        
        pvar v = p.var();
        unsigned short prev_lower = 0, prev_upper = 0;
        if (m_has_validation_of_range.size() > v) {
            unsigned range = m_has_validation_of_range[v];
            prev_lower = range & 0xFFFF;
            prev_upper = range >> 16;
            if (lower >= prev_lower && upper <= prev_upper)
                return { s.var(m_pv_constants[v]), s.var(m_pv_power_constants[v]) }; // exists already in the required range
        }
#if PV_MOD == 2 || PV_MOD == 3
        LOG("Adding valuation function for variable " << v);
        add_dyadic_valuation(v, 0);
        m_has_validation_of_range.setx(v, (unsigned)UCHAR_MAX << 16, 0);
#else
        LOG("Adding valuation function for variable " << v  << " in [" << lower << "; " << upper << ")");
        m_has_validation_of_range.setx(v, lower | (unsigned)upper << 16, 0);
        for (unsigned i = lower; i < prev_lower; i++) {
            add_dyadic_valuation(v, i);
        }
        for (unsigned i = prev_upper; i < upper; i++) {
            add_dyadic_valuation(v, i);
        }
#endif
        return { s.var(m_pv_constants[v]), s.var(m_pv_power_constants[v]) };
    }
    
    std::pair<pdd, pdd> free_variable_elimination::get_dyadic_valuation(pdd p) {
        return get_dyadic_valuation(p, 0, p.power_of_2()); 
    }

    void free_variable_elimination::find_lemma(conflict& core) {
        LOG_H1("Free Variable Elimination");
        LOG("core: " << core);
        LOG("Free variables: " << s.m_free_pvars);
        for (pvar v : core.vars_occurring_in_constraints())
            if (!s.is_assigned(v))  // TODO: too restrictive. should also consider variables that will be unassigned only after backjumping (can update this after assignment handling in search state is refactored.)
                find_lemma(v, core);
    }

    void free_variable_elimination::find_lemma(pvar v, conflict& core) {
        LOG_H2("Free Variable Elimination for v" << v);
        // find constraint that allows computing v from other variables
        // (currently, consider only equations that contain v with degree 1)
        for (signed_constraint c : core) {
            if (!c.is_eq())
                continue;
            if (c.eq().degree(v) != 1)
                continue;
            find_lemma(v, c, core);
        }
    }

    void free_variable_elimination::find_lemma(pvar v, signed_constraint c, conflict& core) {
        LOG_H3("Free Variable Elimination for v" << v << " using equation " << c);
        pdd const& p = c.eq();
        SASSERT_EQ(p.degree(v), 1);
        auto& m = p.manager();
        pdd fac = m.zero();
        pdd rest = m.zero();
        p.factor(v, 1, fac, rest);
        if (rest.is_val())
            return;
        
        SASSERT(!fac.free_vars().contains(v));
        SASSERT(!rest.free_vars().contains(v));

        LOG("fac: " << fac);
        LOG("rest: " << rest);
        
        // Find another constraint where we want to substitute v
        for (signed_constraint c_target : core) {
            
            if (c == c_target)
                continue;
            if (c_target.vars().size() <= 1)
                continue;
            if (!c_target.contains_var(v))
                continue;
            // TODO: helper method constraint::subst(pvar v, pdd const& p)
            //       (or rather, add it on constraint_manager since we need to allocate/dedup the new constraint)
            //  For now, just restrict to ule_constraint.
            if (!c_target->is_ule()) // TODO: Remove?
                continue;
            if (c_target->to_ule().lhs().degree(v) > 1 || // TODO: Invert non-linear variable?
                c_target->to_ule().rhs().degree(v) > 1)
                continue;
            
            signed_constraint p1 = s.ule(m.zero(), m.zero()); 
            signed_constraint p2 = s.ule(m.zero(), m.zero());
            
            pdd new_lhs = p.manager().zero();
            pdd new_rhs = p.manager().zero();
            
            pdd fac_lhs = m.zero(); 
            pdd fac_rhs = m.zero(); 
            pdd rest_lhs = m.zero(); 
            pdd rest_rhs = m.zero(); 
            c_target->to_ule().lhs().factor(v, 1, fac_lhs, rest_lhs);
            c_target->to_ule().rhs().factor(v, 1, fac_rhs, rest_rhs);
            
            LOG_H3("With constraint " << lit_pp(s, c_target) << ":");
            LOG("c_target: " << lit_pp(s, c_target));
            LOG("fac_lhs: " << fac_lhs);
            LOG("rest_lhs: " << rest_lhs);
            LOG("fac_rhs: " << fac_rhs);
            LOG("rest_rhs: " << rest_rhs);
            
            pdd pv_equality = p.manager().zero();
            pdd lhs_multiple = p.manager().zero(); 
            pdd rhs_multiple = p.manager().zero(); 
            pdd coeff_odd = p.manager().zero();
            optional<pdd> fac_odd_inv;
            
            bool is_multiple1 = is_multiple(fac_lhs, fac, new_lhs);
            bool is_multiple2 = is_multiple(fac_rhs, fac, new_rhs);
            
            if (!is_multiple1 || !is_multiple2) {
                if (!fac.is_val() && !fac.is_var())
                    // TODO: We could introduce a new variable "new_var = lc" and add the valuation for this new variable
                    continue;
                if (!fac_lhs.is_val() && !fac_lhs.is_var())
                    continue;
                if (!fac_rhs.is_val() && !fac_rhs.is_var())
                    continue;
                
                pv_equality = get_dyadic_valuation(fac).first;
                LOG("pv_equality " << pv_equality);
                coeff_odd = get_odd(fac); // a'
                LOG("coeff_odd: " << coeff_odd);
                fac_odd_inv = get_inverse(coeff_odd); // a'^-1
                if (!fac_odd_inv)
                    continue; // factor is for sure not invertible
                LOG("coeff_odd_inv: " << *fac_odd_inv);
            }
            
            if (!is_multiple1) { // Sometimes we can simply unify the two equations
                pdd pv_lhs = get_dyadic_valuation(fac_lhs).first;
                pdd odd_fac_lhs = get_odd(fac_lhs);
                pdd power_diff_lhs = s.shl(m.one(), pv_lhs - pv_equality);
                
                LOG("pv_lhs: " << pv_lhs);
                LOG("odd_fac_lhs: " << odd_fac_lhs);
                LOG("power_diff_lhs: " << power_diff_lhs);
                new_lhs = -rest * *fac_odd_inv * power_diff_lhs * odd_fac_lhs + rest_rhs;
                p1 = s.ule(get_dyadic_valuation(fac).first, get_dyadic_valuation(fac_lhs).first);
            }
            else
                new_lhs = -rest * new_lhs + rest_lhs;
            
            if (!is_multiple2) {
                pdd pv_rhs = get_dyadic_valuation(fac_rhs).first;
                pdd odd_fac_rhs = get_odd(fac_rhs);
                pdd power_diff_rhs = s.shl(m.one(), pv_rhs - pv_equality);
                
                LOG("pv_rhs: " << pv_rhs);
                LOG("odd_fac_rhs: " << odd_fac_rhs);
                LOG("power_diff_rhs: " << power_diff_rhs);
                new_rhs = -rest * *fac_odd_inv * power_diff_rhs * odd_fac_rhs + rest_rhs;
                p2 = s.ule(get_dyadic_valuation(fac).first, get_dyadic_valuation(fac_rhs).first);
            }
            else
                new_rhs = -rest * new_rhs + rest_rhs;
            
            signed_constraint c_new = s.ule(new_lhs , new_rhs );
            
            if (c_target.is_negative())
                c_new.negate();
            LOG("c_new:    " << lit_pp(s, c_new));

            // New constraint is already true (maybe we already derived it previously?)
            // TODO: It might make sense to keep different derivations of the same constraint.
            //       E.g., if the new clause could derive c_new at a lower decision level.
            if (c_new.bvalue(s) == l_true)
                continue;
            
            LOG("p1:    " << p1);
            LOG("p2:    " << p2);
                        
            clause_builder cb(s);

            /*for (auto [w, wv] : a)
                cb.push(~s.eq(s.var(w), wv));*/
            cb.insert(~c);
            cb.insert(~c_target);
            cb.insert(~p1);
            cb.insert(~p2);
            cb.insert(c_new);
<<<<<<< HEAD
            ref<clause> c = cb.build();
            if (c) // Can we get tautologies this way?
                core.add_lemma(c);
=======
            core.add_lemma("variable elimination", cb.build());
>>>>>>> 754cb540
        }
    }

    // Evaluate p under assignments in the core.
    pdd free_variable_elimination::eval(pdd const& p, conflict& core, substitution& out_sub) {
        // TODO: this should probably be a helper method on conflict.
        // TODO: recognize constraints of the form "v1 == 27" to be used in the assignment?
        //       (but maybe useful evaluations are always part of core.vars() anyway?)

        substitution& sub = out_sub;
        SASSERT(sub.empty());

        for (auto v : p.free_vars())
            if (core.contains_pvar(v))
                sub.add(v, s.get_value(v));

        pdd q = sub.apply_to(p);

        // TODO: like in the old conflict::minimize_vars, we can now try to remove unnecessary variables from a.

        return q;
    }

    // Compute the multiplicative inverse of p.
    bool free_variable_elimination::inv(pdd const& p, pdd& out_p_inv) {
        // TODO: in the non-val case, we could introduce an additional variable to represent the inverse
        //       (and a constraint p * p_inv == 1)
        if (!p.is_val())
            return false;
        rational iv;
        if (!p.val().mult_inverse(p.power_of_2(), iv))
            return false;
        out_p_inv = p.manager().mk_val(iv);
        return true;
    }
    
    
    bool free_variable_elimination::is_multiple(const pdd& p1, const pdd& p2, pdd& out) {
        LOG("Check if there is an easy way to unify " << p1 << " and " << p2);
        if (p1.is_zero()) {
            out = p1.manager().zero();
            return true;
        }
        if (p2.is_one()) {
            out = p1;
            return true;
        }
        if (!p1.is_monomial() || !p2.is_monomial())
            // TODO: Actually, this could work as well. (4a*d + 6b*c*d) is a multiple of (2a + 3b*c) although none of them is a monomial
            return false;
        dd::pdd_monomial p1m = *p1.begin();
        dd::pdd_monomial p2m = *p2.begin();
        
        unsigned tz1 = p1m.coeff.trailing_zeros();
        unsigned tz2 = p2m.coeff.trailing_zeros();
        
        if (tz2 > tz1)
            return false; // The constant coefficient is not invertible
        
        rational odd = div(p2m.coeff, rational::power_of_two(tz2));
        rational inv;
        bool succ = odd.mult_inverse(p1.power_of_2() - tz2, inv);
        SASSERT(succ); // we divided by the even part so it has to be odd/invertible
        inv *= div(p1m.coeff, rational::power_of_two(tz2));
        
        m_occ_cnt.reserve(s.m_vars.size(), (unsigned)0); // TODO: Are there duplicates in the list (e.g., v1 * v1)?)
        
        for (const auto& v1 : p1m.vars) {
            if (m_occ_cnt[v1] == 0)
                m_occ.push_back(v1);
            m_occ_cnt[v1]++;
        }
        for (const auto& v2 : p2m.vars) {
            if (m_occ_cnt[v2] == 0) {
                for (const auto& occ : m_occ)
                    m_occ_cnt[occ] = 0;
                m_occ.clear();
                return false; // p2 contains more v2 than p1
            }
            m_occ_cnt[v2]--;
        }
        
        out = p1.manager().mk_val(inv);
        for (const auto& occ : m_occ) {
            for (unsigned i = 0; i < m_occ_cnt[occ]; i++)
                out *= s.var(occ);
            m_occ_cnt[occ] = 0;
        }
        m_occ.clear();
        LOG("Found multiple: " << out);
        return true;
    }

}<|MERGE_RESOLUTION|>--- conflicted
+++ resolved
@@ -388,13 +388,9 @@
             cb.insert(~p1);
             cb.insert(~p2);
             cb.insert(c_new);
-<<<<<<< HEAD
             ref<clause> c = cb.build();
             if (c) // Can we get tautologies this way?
-                core.add_lemma(c);
-=======
-            core.add_lemma("variable elimination", cb.build());
->>>>>>> 754cb540
+                core.add_lemma("variable elimination", cb.build());
         }
     }
 
