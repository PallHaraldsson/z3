--- conflicted
+++ resolved
@@ -494,13 +494,9 @@
         rational y_max = compute_y_max(y0, a, lo, hi, M);
         while (y_max < y_max_max && is_valid(y_max + 1)) {
             y_max = compute_y_max(y_max + 1, a, lo, hi, M);
-<<<<<<< HEAD
             if (++i == max_refinements) {
                 // verbose_stream() << "y0=" << y0 << ", a=" << a << ", lo=" << lo << ", hi=" << hi << "\n";
-                verbose_stream() << "refined y_max: " << y_max << "\n";
-=======
-            if (++i == max_refinements)
->>>>>>> 790229a5
+                // verbose_stream() << "refined y_max: " << y_max << "\n";
                 break;
             }
         }
@@ -510,13 +506,9 @@
         rational y_min = y0;
         while (y_min > y_min_min && is_valid(y_min - 1)) {
             y_min = compute_y_min(y_min - 1, a, lo, hi, M);
-<<<<<<< HEAD
             if (++i == max_refinements) {
                 // verbose_stream() << "y0=" << y0 << ", a=" << a << ", lo=" << lo << ", hi=" << hi << "\n";
-                verbose_stream() << "refined y_min: " << y_min << "\n";
-=======
-            if (++i == max_refinements)
->>>>>>> 790229a5
+                // verbose_stream() << "refined y_min: " << y_min << "\n";
                 break;
             }
         }
@@ -1159,22 +1151,18 @@
         do {
             found = false;
             do {
-<<<<<<< HEAD
-                if (!e->refined && e->side_cond.empty()) {
-=======
-                if (e->refined.empty()) {
->>>>>>> 790229a5
+                if (e->refined.empty() && e->side_cond.empty()) {
                     auto const& lo = e->interval.lo();
                     auto const& hi = e->interval.hi();
                     if (lo.is_val() && hi.is_val()) {
                         if (out_c.empty() && lo.val() > hi.val()) {
-                            for (const auto& src : e->src)
+                            for (signed_constraint src : e->src)
                                 out_c.push_back(src);
                             out_hi = lo.val() - 1;
                             found = true;
                         }
                         else if (!out_c.empty() && lo.val() <= out_hi && out_hi < hi.val()) {
-                            for (const auto& src : e->src)
+                            for (signed_constraint src : e->src)
                                 out_c.push_back(src);
                             out_hi = lo.val() - 1;
                             found = true;                        
@@ -1199,22 +1187,18 @@
         do {
             found = false;
             do {
-<<<<<<< HEAD
-                if (!e->refined && e->side_cond.empty()) {
-=======
-                if (e->refined.empty()) {
->>>>>>> 790229a5
+                if (e->refined.empty() && e->side_cond.empty()) {
                     auto const& lo = e->interval.lo();
                     auto const& hi = e->interval.hi();
                     if (lo.is_val() && hi.is_val()) {
                         if (out_c.empty() && hi.val() != 0 && (lo.val() == 0 || lo.val() > hi.val())) {
-                            for (const auto& src : e->src)
+                            for (signed_constraint src : e->src)
                                 out_c.push_back(src);
                             out_lo = hi.val();
                             found = true;
                         }
                         else if (!out_c.empty() && lo.val() <= out_lo && out_lo < hi.val()) {
-                            for (const auto& src : e->src)
+                            for (signed_constraint src : e->src)
                                 out_c.push_back(src);
                             out_lo = hi.val();
                             found = true;
@@ -1284,7 +1268,7 @@
                 e0_prev = e;
                 out_hi = e->interval.hi_val();
             }
-            else if (e->src == c) {
+            else if (e->src.contains(c)) {
                 // multiple intervals from the same constraint c
                 // TODO: adjacent intervals would fine but they should be merged at insertion instead of considering them here.
                 return false;
@@ -1295,16 +1279,10 @@
                 out_c.push_back(c);
             }
             if (e != e0) {
-                for (auto sc : e->side_cond)
+                for (signed_constraint sc : e->side_cond)
                     out_c.push_back(sc);
-<<<<<<< HEAD
-                out_c.push_back(e->src);
-=======
-                }
-                // verbose_stream() << "E: " << lit_pp(s, e->src) << "\n";
-                for (const auto& src : e->src)
+                for (signed_constraint src : e->src)
                     out_c.push_back(src);
->>>>>>> 790229a5
             }
             e = n;
         }
