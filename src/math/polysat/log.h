--- conflicted
+++ resolved
@@ -28,8 +28,6 @@
 
 void set_log_enabled(bool log_enabled);
 bool get_log_enabled();
-<<<<<<< HEAD
-=======
 
 class scoped_set_log_enabled {
     bool m_prev;
@@ -42,7 +40,6 @@
       set_log_enabled(m_prev);
     }
 };
->>>>>>> 754cb540
 
 class polysat_log_indent
 {
@@ -111,10 +108,7 @@
 
 inline void set_log_enabled(bool) {}
 inline bool get_log_enabled() { return false; }
-<<<<<<< HEAD
-=======
 class scoped_set_log_enabled {};
->>>>>>> 754cb540
 
 #define LOG_(lvl, x)  \
   do {               \
