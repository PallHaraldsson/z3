/*++
Copyright (c) 2021 Microsoft Corporation

Module Name:

    polysat

Abstract:

    Polynomial solver for modular arithmetic.

Author:

    Nikolaj Bjorner (nbjorner) 2021-03-19
    Jakob Rath 2021-04-6

--*/

#include "math/polysat/solver.h"
#include "math/polysat/explain.h"
#include "math/polysat/log.h"
#include "math/polysat/variable_elimination.h"

// For development; to be removed once the linear solver works well enough
#define ENABLE_LINEAR_SOLVER 0

namespace polysat {



    solver::solver(reslimit& lim): 
        m_lim(lim),
        m_viable(*this),
        m_linear_solver(*this),
        m_conflict(*this),
        m_simplify(*this),
        m_restart(*this),
        m_forbidden_intervals(*this),
        m_bvars(),
        m_free_pvars(m_activity),
        m_constraints(m_bvars),
        m_search(*this) {
    }

    solver::~solver() {
        // Need to remove any lingering clause/constraint references before the constraint manager is destructed
        m_conflict.reset();
    }

    void solver::updt_params(params_ref const& p) {
        m_params.append(p);
        m_max_conflicts = m_params.get_uint("max_conflicts", UINT_MAX);
        m_max_decisions = m_params.get_uint("max_decisions", UINT_MAX);
    }

    bool solver::should_search() {
        return 
            m_lim.inc() && 
            (m_stats.m_num_conflicts < m_max_conflicts) &&
            (m_stats.m_num_decisions < m_max_decisions);
    }
   
    lbool solver::check_sat() {         
        LOG("Starting");
        while (should_search()) {
            m_stats.m_num_iterations++;
            LOG_H1("Next solving loop iteration (#" << m_stats.m_num_iterations << ")");
            LOG("Free variables: " << m_free_pvars);
            LOG("Assignment:     " << assignments_pp(*this));
            if (is_conflict()) LOG("Conflict:       " << m_conflict);
            IF_LOGGING(m_viable.log());
            if (is_conflict() && at_base_level()) { LOG_H2("UNSAT"); return l_false; }
            else if (is_conflict()) resolve_conflict();
            else if (can_propagate()) propagate();
            else if (!can_decide()) { LOG_H2("SAT"); SASSERT(verify_sat()); return l_true; }
            else if (m_constraints.should_gc()) m_constraints.gc(*this);
            else if (m_simplify.should_apply()) m_simplify();
            else if (m_restart.should_apply()) m_restart();
            else if (can_decide_on_lemma()) decide_on_lemma();
            else decide();
        }
        LOG_H2("UNDEF (resource limit)");
        return l_undef;
    }

    lbool solver::unit_propagate() {
        flet<uint64_t> _max_d(m_max_decisions, m_stats.m_num_decisions + 1);
        return check_sat();
    }


    dd::pdd_manager& solver::sz2pdd(unsigned sz) const {
        m_pdd.reserve(sz + 1);
        if (!m_pdd[sz])
            m_pdd.set(sz, alloc(dd::pdd_manager, 1000, dd::pdd_manager::semantics::mod2N_e, sz));
        return *m_pdd[sz];
    }

    dd::pdd_manager& solver::var2pdd(pvar v) {
        return sz2pdd(size(v));
    }
        
    unsigned solver::add_var(unsigned sz) {
        pvar v = m_value.size();
        m_value.push_back(rational::zero());
        m_justification.push_back(justification::unassigned());
        m_viable.push(sz);
        m_pwatch.push_back({});
        m_activity.push_back(0);
        m_vars.push_back(sz2pdd(sz).mk_var(v));
        m_size.push_back(sz);
        m_trail.push_back(trail_instr_t::add_var_i);
        m_free_pvars.mk_var_eh(v);
        return v;
    }

    pdd solver::value(rational const& v, unsigned sz) {
        return sz2pdd(sz).mk_val(v);
    }

    void solver::del_var() {
        // TODO also remove v from all learned constraints.
        pvar v = m_value.size() - 1;
        m_viable.pop();
        m_value.pop_back();
        m_justification.pop_back();
        m_pwatch.pop_back();
        m_activity.pop_back();
        m_vars.pop_back();
        m_size.pop_back();
        m_free_pvars.del_var_eh(v);
    }

    std::tuple<pdd, pdd> solver::quot_rem(pdd const& a, pdd const& b) {
        auto& m = a.manager();
        unsigned sz = m.power_of_2();
        if (a.is_val() && b.is_val()) {
            // TODO: just evaluate?
        }
        pdd q = m.mk_var(add_var(sz));  // quotient
        pdd r = m.mk_var(add_var(sz));  // remainder
        // Axioms for quotient/remainder:
        //      a = b*q + r
        //      multiplication does not overflow in b*q
        //      addition does not overflow in (b*q) + r; for now expressed as: r <= bq+r
        //      b ≠ 0  ==>  r < b
        //      b = 0  ==>  q = -1
        add_eq(b * q + r - a);
        add_noovfl(b, q);
        add_ule(r, b*q+r);
        add_clause(eq(b), ult(r, b), false);
        add_clause(diseq(b), eq(q + 1), false);
        return std::tuple<pdd, pdd>(q, r);
    }

    pdd solver::lshr(pdd const& p, pdd const& q) {
        auto& m = p.manager();
        unsigned sz = m.power_of_2();
        pdd r = m.mk_var(add_var(sz));
        assign_eh(m_constraints.lshr(p, q, r), null_dependency);
        return r;
    }

    pdd solver::band(pdd const& p, pdd const& q) {
        auto& m = p.manager();
        unsigned sz = m.power_of_2();
        pdd r = m.mk_var(add_var(sz));
        assign_eh(m_constraints.band(p, q, r), null_dependency);
        return r;
    }


<<<<<<< HEAD
    void solver::assign_eh(signed_constraint c, dep_t dep) {
=======
    void solver::assign_eh(signed_constraint c, dependency dep) {
>>>>>>> d7548f68
        SASSERT(at_base_level());
        SASSERT(c);
        if (is_conflict())
            return;  // no need to do anything if we already have a conflict at base level
        m_constraints.ensure_bvar(c.get());
        sat::literal lit = c.blit();
        LOG("New constraint: " << c);
        switch (m_bvars.value(lit)) {
        case l_false:
            set_conflict(c);
            break;
        case l_true:
            // constraint c is already asserted
            SASSERT(m_bvars.level(lit) <= m_level);
            // TODO: track additional dep?
            break;
        case l_undef:
            m_bvars.asserted(lit, m_level, dep);
            m_trail.push_back(trail_instr_t::assign_bool_i);
            m_search.push_boolean(lit);
            if (c.is_currently_false(*this))
                set_conflict(c);
            break;
        default:
            UNREACHABLE();
        }
#if ENABLE_LINEAR_SOLVER
        m_linear_solver.new_constraint(*c.get());
#endif
    }
    

    bool solver::can_propagate() {
        return m_qhead < m_search.size() && !is_conflict();
    }

    void solver::propagate() {
        if (!can_propagate())
            return;
#ifndef NDEBUG
        SASSERT(!m_propagating);
        flet<bool> save_(m_propagating, true);
#endif
        push_qhead();
        while (can_propagate()) {
            if (is_conflict())
                return;
            auto const& item = m_search[m_qhead++];
            if (item.is_assignment())
                propagate(item.var());
            else
                propagate(item.lit());
        }
        linear_propagate();
        SASSERT(wlist_invariant());
        SASSERT(assignment_invariant());
    }

    /**
    * Propagate assignment to a Boolean variable
    */
    void solver::propagate(sat::literal lit) {
        LOG_H2("Propagate bool " << lit << "@" << m_bvars.level(lit) << " " << m_level << " qhead: " << m_qhead);
        signed_constraint c = lit2cnstr(lit);
        SASSERT(c);
        if (c->is_active())
            return;
        activate_constraint(c);
        auto& wlist = m_bvars.watch(~lit);
        unsigned i = 0, j = 0, sz = wlist.size();
        for (; i < sz && !is_conflict(); ++i)
            if (!propagate(lit, *wlist[i]))
                wlist[j++] = wlist[i];
        for (; i < sz; ++i)
            wlist[j++] = wlist[i];
        wlist.shrink(j);
    }

    /**
    * Propagate assignment to a pvar
    */
    void solver::propagate(pvar v) {
        LOG_H2("Propagate v" << v);
        SASSERT(!m_locked_wlist);
        DEBUG_CODE(m_locked_wlist = v;);
        auto& wlist = m_pwatch[v];
        unsigned i = 0, j = 0, sz = wlist.size();
        for (; i < sz && !is_conflict(); ++i)
            if (!wlist[i].propagate(*this, v))
                wlist[j++] = wlist[i];
        for (; i < sz; ++i)
            wlist[j++] = wlist[i];
        wlist.shrink(j);
        DEBUG_CODE(m_locked_wlist = std::nullopt;);
    }

    bool solver::propagate(sat::literal lit, clause& cl) {
        SASSERT(cl.size() >= 2);
        unsigned idx = cl[0] == ~lit ? 1 : 0;
        SASSERT(cl[1 - idx] == ~lit);
        if (m_bvars.is_true(cl[idx]))
            return false;
        unsigned i = 2;
        for (; i < cl.size() && m_bvars.is_false(cl[i]); ++i);
        if (i < cl.size()) {
            m_bvars.watch(cl[i]).push_back(&cl);
            std::swap(cl[1 - idx], cl[i]);
            return true;
        }
        if (m_bvars.is_false(cl[idx]))
            set_conflict(cl);
        else
            assign_propagate(cl[idx], cl);
        return false;
    }

    void solver::linear_propagate() {
#if ENABLE_LINEAR_SOLVER
        switch (m_linear_solver.check()) {
        case l_false:
            // TODO extract conflict
            break;
        default:
            break;
        }
#endif
    }

    void solver::propagate(pvar v, rational const& val, signed_constraint c) {
        LOG("Propagation: " << assignment_pp(*this, v, val) << ", due to " << c);
        if (m_viable.is_viable(v, val)) {
            m_free_pvars.del_var_eh(v);
            assign_core(v, val, justification::propagation(m_level));        
        }
        else 
            set_conflict(c);
    }

    void solver::push_level() {
        ++m_level;
        m_trail.push_back(trail_instr_t::inc_level_i);
#if ENABLE_LINEAR_SOLVER
        m_linear_solver.push();
#endif
    }



    void solver::pop_levels(unsigned num_levels) {
        if (num_levels == 0)
            return;
        SASSERT(m_level >= num_levels);
        unsigned const target_level = m_level - num_levels;
        vector<sat::literal> replay;
        LOG("Pop " << num_levels << " levels (lvl " << m_level << " -> " << target_level << ")");
#if ENABLE_LINEAR_SOLVER
        m_linear_solver.pop(num_levels);
#endif
        drop_enqueued_lemma();
        while (num_levels > 0) {
            switch (m_trail.back()) {
            case trail_instr_t::qhead_i: {
                pop_qhead();
                break;
            }
            case trail_instr_t::add_var_i: {
                del_var();
                break;
            }
            case trail_instr_t::inc_level_i: {
                --m_level;
                --num_levels;
                break;
            }
            case trail_instr_t::viable_add_i: {
                m_viable.pop_viable();
                break;
            }
            case trail_instr_t::viable_rem_i: {
                m_viable.push_viable();
                break;
            }
            case trail_instr_t::assign_i: {
                auto v = m_search.back().var();
                LOG_V("Undo assign_i: v" << v);
                m_free_pvars.unassign_var_eh(v);
                m_justification[v] = justification::unassigned();
                m_search.pop();
                break;
            }
            case trail_instr_t::assign_bool_i: {
                sat::literal lit = m_search.back().lit();
                signed_constraint c = lit2cnstr(lit);
                LOG_V("Undo assign_bool_i: " << lit);
                unsigned active_level = m_bvars.level(lit);

                if (c->is_active())
                    deactivate_constraint(c);

                if (active_level <= target_level)
                    replay.push_back(lit);
                else 
                    m_bvars.unassign(lit);                
                m_search.pop();
                break;
            }
            default:
                UNREACHABLE();
            }
            m_trail.pop_back();
        }
        m_constraints.release_level(m_level + 1);
        SASSERT(m_level == target_level);
        for (unsigned j = replay.size(); j-- > 0; ) {
            sat::literal lit = replay[j];
            m_trail.push_back(trail_instr_t::assign_bool_i);
            m_search.push_boolean(lit);
        }
    }

    void solver::add_watch(signed_constraint c) {
        SASSERT(c);
        auto const& vars = c->vars();
        if (vars.size() > 0)
            add_watch(c, vars[0]);
        if (vars.size() > 1)
            add_watch(c, vars[1]);
    }

    void solver::add_watch(signed_constraint c, pvar v) {
        SASSERT(c);
        // SASSERT(m_locked_wlist != v);  // appending doesn't interfere with propagation, so it should be fine
        LOG("Watching v" << v << " in constraint " << c);
        m_pwatch[v].push_back(c);
    }

    void solver::erase_watch(signed_constraint c) {
        auto const& vars = c->vars();
        if (vars.size() > 0)
            erase_watch(vars[0], c);
        if (vars.size() > 1)
            erase_watch(vars[1], c);
    }

    void solver::erase_watch(pvar v, signed_constraint c) {
        if (v == null_var)
            return;
        SASSERT(m_locked_wlist != v);
        auto& wlist = m_pwatch[v];
        unsigned sz = wlist.size();
        for (unsigned i = 0; i < sz; ++i) {
            if (c == wlist[i]) {
                wlist[i] = wlist.back();
                wlist.pop_back();
                return;
            }
        }
    }

    void solver::decide() {
        LOG_H2("Decide");
        SASSERT(can_decide());
        pdecide(m_free_pvars.next_var());
    }

    void solver::pdecide(pvar v) {
        LOG("Decide v" << v);
        IF_LOGGING(m_viable.log(v));
        rational val;
        switch (m_viable.find_viable(v, val)) {
        case dd::find_t::empty:
            // NOTE: all such cases should be discovered elsewhere (e.g., during propagation/narrowing)
            //       (fail here in debug mode so we notice if we miss some)
            DEBUG_CODE( UNREACHABLE(); );
            m_free_pvars.unassign_var_eh(v);
            set_conflict(v);
            break;
        case dd::find_t::singleton:
            // NOTE: this case may happen legitimately if all other possibilities were excluded by brute force search
            assign_core(v, val, justification::propagation(m_level));
            break;
        case dd::find_t::multiple:
            push_level();
            assign_core(v, val, justification::decision(m_level));
            break;
        }
    }   

    void solver::assign_core(pvar v, rational const& val, justification const& j) {
        if (j.is_decision()) 
            ++m_stats.m_num_decisions;
        else 
            ++m_stats.m_num_propagations;
        LOG(assignment_pp(*this, v, val) << " by " << j);
        SASSERT(m_viable.is_viable(v, val));
        SASSERT(std::all_of(assignment().begin(), assignment().end(), [v](auto p) { return p.first != v; }));
        m_value[v] = val;
        m_search.push_assignment(v, val);
        m_trail.push_back(trail_instr_t::assign_i);
        m_justification[v] = j; 
#if ENABLE_LINEAR_SOLVER
        // TODO: convert justification into a format that can be tracked in a depdendency core.
        m_linear_solver.set_value(v, val, UINT_MAX);
#endif
    }

    /**
     * Conflict resolution.
     */
    void solver::resolve_conflict() {        
        LOG_H2("Resolve conflict");
        LOG("\n" << *this);
        LOG("search state: " << m_search);
        for (pvar v = 0; v < m_justification.size(); ++v)
            LOG("v" << v << " " << viable::var_pp(m_viable, v));
        ++m_stats.m_num_conflicts;

        SASSERT(is_conflict());
        
        if (m_conflict.conflict_var() != null_var) {
            pvar v = m_conflict.conflict_var();
            // This case corresponds to a propagation of conflict_var, except it's not explicitly on the stack.
            VERIFY(m_viable.resolve(v, m_conflict));
            // TBD: saturate resulting conflict to get better lemmas.
            LOG("try-eliminate v" << v);
            if (m_conflict.try_explain(v))
                ;
            else if (m_conflict.try_eliminate(v))
                ;
            else
                m_conflict.try_saturate(v);
            
            LOG("end-try-eliminate v");
        }
        
        search_iterator search_it(m_search);
        while (search_it.next()) {
            // LOG("search state: " << m_search);
            auto& item = *search_it;
            search_it.set_resolved();
            LOG_H2("Working on " << search_item_pp(m_search, item));
            if (item.is_assignment()) {
                // Resolve over variable assignment
                pvar v = item.var();
                if (!m_conflict.is_pmarked(v) && !m_conflict.is_bailout()) {
                    m_search.pop_assignment();
                    continue;
                }
                LOG("Conflict: " << m_conflict);
                inc_activity(v);
                justification& j = m_justification[v];
                if (j.level() > base_level() && !m_conflict.resolve_value(v) && j.is_decision()) {
                    revert_decision(v);
                    return;
                }
                m_search.pop_assignment();
            }
            else {
                // Resolve over boolean literal
                SASSERT(item.is_boolean());
                sat::literal const lit = item.lit();
                sat::bool_var const var = lit.var();
                if (!m_conflict.is_bmarked(var))
                    continue;
                if (m_bvars.level(var) <= base_level())  
                    continue;
                LOG("Conflict: " << m_conflict);
                if (m_bvars.is_decision(var)) {
                    revert_bool_decision(lit);
                    return;
                }
                SASSERT(m_bvars.is_propagation(var));
                resolve_bool(lit);
            }
        }
        // here we build conflict clause if it has free variables.
        // the last decision is reverted.
        report_unsat();
    }

    /**
    * Variable activity accounting.
    * As a placeholder we increment activity 
    * 1. when a variable assignment is used in a conflict.
    * 2. when a variable propagation is resolved against.
    * The hypothesis that this is useful should be tested against a 
    * broader suite of benchmarks and tested with micro-benchmarks.
    * It should be tested in conjunction with restarts.
    */
    void solver::inc_activity(pvar v) {
        unsigned& act = m_activity[v];
        act += m_activity_inc;
        m_free_pvars.activity_increased_eh(v);
        if (act > (1 << 24))
            rescale_activity();
    }

    void solver::decay_activity() {
        m_activity_inc *= m_variable_decay;
        m_activity_inc /= 100;
    }

    void solver::rescale_activity() {
        for (unsigned& act : m_activity) {
            act >>= 14;
        }
        m_activity_inc >>= 14;
    }


    /** Conflict resolution case where boolean literal 'lit' is on top of the stack 
    *   NOTE: boolean resolution should work normally even in bailout mode.
    */
    void solver::resolve_bool(sat::literal lit) {       
        SASSERT(m_bvars.is_propagation(lit));
        clause const* other = m_bvars.reason(lit);
        LOG_H3("resolve_bool: " << lit << " " << show_deref(other));
        if (other)
            m_conflict.resolve(lit, *other);
        else
            m_conflict.resolve_with_assignment(lit, m_bvars.level(lit));
    }
    
    void solver::report_unsat() {
        backjump(base_level());
        SASSERT(!m_conflict.empty());
    }

<<<<<<< HEAD
    void solver::unsat_core(svector<dep_t>& deps) {
=======
    void solver::unsat_core(dependency_vector& deps) {
>>>>>>> d7548f68
        deps.reset();
        for (auto c : m_conflict) {
            auto d = m_bvars.dep(c.blit());
            if (d != null_dependency)
                deps.push_back(d);
        }
    }

    void solver::learn_lemma(clause& lemma) {
        LOG("Learning: "<< lemma);
        SASSERT(!lemma.empty());
        add_clause(lemma);
        enqueue_decision_on_lemma(lemma);
    }

    void solver::enqueue_decision_on_lemma(clause& lemma) {
        m_lemmas.push_back(&lemma);
    }

    void solver::drop_enqueued_lemma() {
        m_lemmas.reset();
    }

    bool solver::can_decide_on_lemma() {
        return !m_lemmas.empty();
    }

    void solver::decide_on_lemma() {
        SASSERT(!is_conflict());
        SASSERT(m_lemmas.size() == 1);  // we expect to only have a single one
        // TODO: maybe it would be nicer to have a queue of lemmas, instead of storing lemmas per-literal in m_bvars?
        while (!m_lemmas.empty()) {
            clause* lemma = m_lemmas.back();
            m_lemmas.pop_back();
            decide_on_lemma(*lemma);
        }
    }

    void solver::decide_on_lemma(clause& lemma) {
        LOG_H3("Guessing literal in lemma: " << lemma);
        IF_LOGGING(m_viable.log());
        LOG("Boolean assignment: " << m_bvars);

        // To make a guess, we need to find an unassigned literal that is not false in the current model.

        sat::literal choice = sat::null_literal;
        unsigned num_choices = 0;  // TODO: should probably cache this? (or rather the suitability of each literal... it won't change until we backtrack beyond the current point)

        for (sat::literal lit : lemma) {
            switch (m_bvars.value(lit)) {
            case l_true:
                return;
            case l_false:
                break;
            case l_undef:               
                if (lit2cnstr(lit).is_currently_false(*this)) 
                    assign_eval(lit);                
                else {
                    num_choices++;
                    choice = lit;
                }
                break;
            }
        }
        LOG_V("num_choices: " << num_choices);
        switch (num_choices) {
        case 0:
            set_conflict(lemma);
            break;
        case 1:
            assign_propagate(choice, lemma);
            break;
        default:
            push_level();
            assign_decision(choice, lemma);
            break;
        }
    }

    /**
     * Revert a decision that caused a conflict.
     * Variable v was assigned by a decision at position i in the search stack.
     * 
     * C & v = val is conflict.
     * 
     * C => v != val
     * 
     * l1 \/ l2 \/ ... \/ lk \/ v != val     
     *      
     */
    void solver::revert_decision(pvar v) {
        rational val = m_value[v];
        LOG_H3("Reverting decision: pvar " << v << " := " << val);
        SASSERT(m_justification[v].is_decision());

        clause_ref lemma = m_conflict.build_lemma().build();
        if (lemma->empty())
            report_unsat();
        else {
            m_conflict.reset();
            backjump(get_level(v) - 1);
            learn_lemma(*lemma);
            narrow(v);
        }
    }

    bool solver::is_decision(search_item const& item) const {
        if (item.is_assignment())
            return m_justification[item.var()].is_decision();
        else
            return m_bvars.is_decision(item.lit().var());
    }

    // Current situation: we have a decision for boolean literal L on top of the stack, and a conflict core.
    //
    // In a CDCL solver, this means ~L is in the lemma (actually, as the asserting literal). We drop the decision and replace it by the propagation (~L)^lemma.
    //
    // - we know L must be false
    // - if L isn't in the core, we can still add it (weakening the lemma) to obtain "core => ~L"
    // - then we can add the propagation (~L)^lemma and continue with the next guess

    // Note that if we arrive at this point, the variables in L are "relevant" to the conflict (otherwise we would have skipped L).
    // So the subsequent steps must have contained one of these:
    // - propagation of some variable v from L (and maybe other constraints)
    //      (v := val)^{L, ...}
    //      this means L is in core, unless we core-reduced it away
    // - propagation of L' from L
    //      (L')^{L' \/ ¬L \/ ...}
    //      again L is in core, unless we core-reduced it away

    void solver::revert_bool_decision(sat::literal lit) {
        sat::bool_var const var = lit.var();
        LOG_H3("Reverting boolean decision: " << lit << " " << m_conflict);
        SASSERT(m_bvars.is_decision(var));

        clause_builder reason_builder = m_conflict.build_lemma();        

        SASSERT(std::find(reason_builder.begin(), reason_builder.end(), ~lit));
        clause_ref reason = reason_builder.build();
        SASSERT(reason);

        if (reason->empty()) {
            report_unsat();
            return;
        }
        m_conflict.reset();

        // The lemma where 'lit' comes from.
        // Currently, boolean decisions always come from guessing a literal of a learned non-unit lemma.
        clause* lemma = m_bvars.lemma(var);  // need to grab this while 'lit' is still assigned
        // We only revert decisions that come from lemmas, so lemma must not be NULL here.
        // (Externally asserted literals are at a base level, so we would return UNSAT instead of reverting.)
        SASSERT(lemma);

        backjump(m_bvars.level(var) - 1);

        // reason should force ~lit after propagation
        add_clause(*reason);

        enqueue_decision_on_lemma(*lemma);
    }

    unsigned solver::level(sat::literal lit0, clause const& cl) {
        unsigned lvl = base_level();
        for (auto lit : cl) {
            if (lit == lit0)
                continue;
            auto c = lit2cnstr(lit);
            if (m_bvars.is_false(lit) || c.is_currently_false(*this))
                lvl = std::max(lvl, c.level(*this));
        }
        return lvl;
    }

    void solver::assign_propagate(sat::literal lit, clause& reason) {
        m_bvars.propagate(lit, level(lit, reason), reason);
        m_trail.push_back(trail_instr_t::assign_bool_i);
        m_search.push_boolean(lit);
    }

    void solver::assign_decision(sat::literal lit, clause& lemma) {
        m_bvars.decide(lit, m_level, lemma);
        m_trail.push_back(trail_instr_t::assign_bool_i);
        m_search.push_boolean(lit);
    }

    void solver::assign_eval(sat::literal lit) {
        unsigned level = 0;
        // NOTE: constraint may be evaluated even if some variables are still unassigned (e.g., 0*x doesn't depend on x).
        for (auto v : lit2cnstr(lit)->vars())
            if (is_assigned(v))
                level = std::max(get_level(v), level);
        m_bvars.eval(lit, level);
        m_trail.push_back(trail_instr_t::assign_bool_i);
        m_search.push_boolean(lit);
    }

    /** 
    * Activate constraint immediately
    * Activation and de-activation of constraints follows the scope controlled by push/pop.
    * constraints activated within the linear solver are de-activated when the linear
    * solver is popped.
    */
    void solver::activate_constraint(signed_constraint c) {
        SASSERT(c);
        LOG("Activating constraint: " << c);
        SASSERT(m_bvars.value(c.blit()) == l_true);
        SASSERT(!c->is_active());
        c->set_active(true);
        add_watch(c);
        c.narrow(*this);
#if ENABLE_LINEAR_SOLVER
        m_linear_solver.activate_constraint(c);
#endif
    }

    /// Deactivate constraint
    void solver::deactivate_constraint(signed_constraint c) {
        LOG("Deactivating constraint: " << c.blit());
        c->set_active(false);
        erase_watch(c);
    }

    void solver::backjump(unsigned new_level) {
        LOG_H3("Backjumping to level " << new_level << " from level " << m_level);
        pop_levels(m_level - new_level);
    }

    /**
     * placeholder for factoring/gcd common factors
     */
    void solver::narrow(pvar v) {
        if (is_conflict())
            return;
        // TODO
    }

    // Add lemma to storage
    void solver::add_clause(clause& clause) {
        LOG((clause.is_redundant() ? "Lemma: ": "Aux: ") << clause);
        for (sat::literal lit : clause) {
            LOG("   Literal " << lit << " is: " << lit2cnstr(lit));
            // SASSERT(m_bvars.value(lit) != l_true);
        }
        SASSERT(!clause.empty());
        m_constraints.store(&clause, *this, true);
    }

    void solver::add_clause(unsigned n, signed_constraint* cs, bool is_redundant) {
        clause_builder cb(*this);
        for (unsigned i = 0; i < n; ++i) {
            signed_constraint c = cs[i];
            if (c.is_always_false())
                continue;
            m_constraints.ensure_bvar(c.get());
            cb.push(c);
        }
        clause_ref clause = cb.build();
        if (clause) {
            clause->set_redundant(is_redundant);
            add_clause(*clause);
        }
    }

    void solver::add_clause(signed_constraint c1, signed_constraint c2, bool is_redundant) {
        signed_constraint cs[2] = { c1, c2 };
        add_clause(2, cs, is_redundant);        
    }

    void solver::add_clause(signed_constraint c1, signed_constraint c2, signed_constraint c3, bool is_redundant) {
        signed_constraint cs[3] = { c1, c2, c3 };
        add_clause(3, cs, is_redundant);
    }

    void solver::add_clause(signed_constraint c1, signed_constraint c2, signed_constraint c3, signed_constraint c4, bool is_redundant) {
        signed_constraint cs[4] = { c1, c2, c3, c4 };
        add_clause(4, cs, is_redundant);
    }

    void solver::insert_constraint(signed_constraints& cs, signed_constraint c) {
        SASSERT(c);
        LOG_V("INSERTING: " << c);
        cs.push_back(c);
        SASSERT(invariant(cs)); 
    }   

    void solver::push() {
        LOG("Push user scope");
        push_level();
        m_base_levels.push_back(m_level);
    }

    void solver::pop(unsigned num_scopes) {
        unsigned base_level = m_base_levels[m_base_levels.size() - num_scopes];
        LOG("Pop " << num_scopes << " user scopes; lowest popped level = " << base_level << "; current level = " << m_level);
        pop_levels(m_level - base_level + 1);
        m_conflict.reset();   
        m_base_levels.shrink(m_base_levels.size() - num_scopes);
    }

    bool solver::at_base_level() const {
        return m_level == base_level();
    }
    
    unsigned solver::base_level() const {
        return m_base_levels.empty() ? 0 : m_base_levels.back();
    }

    bool solver::try_eval(pdd const& p, rational& out_value) const {
        pdd r = subst(p);
        if (r.is_val())
            out_value = r.val();
        return r.is_val();
    }

    std::ostream& solver::display(std::ostream& out) const {
        out << "Search Stack:\n";
        for (auto item : m_search) {
            if (item.is_assignment()) {
                pvar v = item.var();
                auto const& j = m_justification[v];
                out << "\t" << assignment_pp(*this, v, get_value(v)) << " @" << j.level();   
                out << "\n";
            }
            else {
                sat::bool_var v = item.lit().var();
                out << "\t" << item.lit() << " @" << m_bvars.level(v);
                if (m_bvars.reason(v))
                    out << " " << *m_bvars.reason(v);
                out << "\n";
            }
        }
        out << "Constraints:\n";
        for (auto c : m_constraints)
            out << "\t" << c->bvar2string() << ": " << *c << "\n";
        out << "Clauses:\n";
        for (auto const& cls : m_constraints.clauses()) {
            for (auto const& cl : cls) {
                out << "\t" << *cl << "\n";
                for (auto lit : *cl) 
                    out << "\t\t" << lit << ": " << lit2cnstr(lit) << "\n";                
            }
        }
        return out;
    }

    std::ostream& assignments_pp::display(std::ostream& out) const {
        for (auto const& [var, val] : s.assignment())
            out << assignment_pp(s, var, val) << " ";
        return out;
    }

    std::ostream& assignment_pp::display(std::ostream& out) const {
        out << "v" << var << " := ";
        rational const& p = rational::power_of_two(s.size(var));
        if (val > mod(-val, p))
            return out << -mod(-val, p);
        else 
            return out << val;
    }
    

    void solver::collect_statistics(statistics& st) const {
        st.update("polysat iterations",   m_stats.m_num_iterations);
        st.update("polysat decisions",    m_stats.m_num_decisions);
        st.update("polysat conflicts",    m_stats.m_num_conflicts);
        st.update("polysat bailouts",     m_stats.m_num_bailouts);
        st.update("polysat propagations", m_stats.m_num_propagations);
        st.update("polysat restarts",     m_stats.m_num_restarts);
    }

    bool solver::invariant() {
        return true;
    }

    /**
     * levels are gone
     */
    bool solver::invariant(signed_constraints const& cs) {
        return true;
    }

    /**
     * Check that two variables of each constraint are watched.
     */
    bool solver::wlist_invariant() {
        // Skip boolean variables that aren't active yet
        uint_set skip;
        for (unsigned i = m_qhead; i < m_search.size(); ++i)
            if (m_search[i].is_boolean())
                skip.insert(m_search[i].lit().var());
        for (auto c : m_constraints) {
            if (!c->has_bvar())
                continue;
            if (skip.contains(c->bvar()))
                continue;

            lbool value = m_bvars.value(c->bvar());
            if (value == l_undef)
                continue;
            bool is_positive = value == l_true;
            int64_t num_watches = 0;
            signed_constraint sc(c, is_positive);
            for (auto const& wlist : m_pwatch) {
                auto n = std::count(wlist.begin(), wlist.end(), sc);
                if (n > 1)
                    std::cout << sc << "\n" << * this << "\n";
                VERIFY(n <= 1);  // no duplicates in the watchlist
                num_watches += n;
            }
            unsigned expected_watches = std::min(2u, c->vars().size());
            if (num_watches != expected_watches)
                LOG("wrong number of watches: " << sc << "   vars: " << sc->vars());
            SASSERT_EQ(num_watches, expected_watches);
        }
        return true;
    }

    pdd solver::subst(pdd const& p) const {
        unsigned sz = p.manager().power_of_2();
        pdd const& s = m_search.assignment(sz);
        return p.subst_val(s);
    }


    /** Check that boolean assignment and constraint evaluation are consistent */
    bool solver::assignment_invariant() {
        if (is_conflict())
            return true;
        bool ok = true;
        for (sat::bool_var v = m_bvars.size(); v-- > 0; ) {
            sat::literal lit(v);            
            auto c = lit2cnstr(lit);  
            if (!std::all_of(c->vars().begin(), c->vars().end(), [&](auto v) { return is_assigned(v); }))
                continue;
            ok &= (m_bvars.value(lit) != l_true) || !c.is_currently_false(*this);
            ok &= (m_bvars.value(lit) != l_false) || !c.is_currently_true(*this);
            if (!ok) {
                LOG("assignment invariant is broken " << v << "\n" << *this);
                break;
            }
        }
        return ok;
    }

    /// Check that all constraints on the stack are satisfied by the current model.
    bool solver::verify_sat() {
        LOG_H1("Checking current model...");
        LOG("Assignment: " << assignments_pp(*this));
        bool all_ok = true;
        for (auto s : m_search) {
            if (s.is_boolean()) {
                bool ok = lit2cnstr(s.lit()).is_currently_true(*this);
                LOG((ok ? "PASS" : "FAIL") << ": " << s.lit());
                all_ok = all_ok && ok;
            }
        }
        if (all_ok) LOG("All good!");
        return true;
    }
}

<|MERGE_RESOLUTION|>--- conflicted
+++ resolved
@@ -170,11 +170,7 @@
     }
 
 
-<<<<<<< HEAD
-    void solver::assign_eh(signed_constraint c, dep_t dep) {
-=======
     void solver::assign_eh(signed_constraint c, dependency dep) {
->>>>>>> d7548f68
         SASSERT(at_base_level());
         SASSERT(c);
         if (is_conflict())
@@ -603,11 +599,7 @@
         SASSERT(!m_conflict.empty());
     }
 
-<<<<<<< HEAD
-    void solver::unsat_core(svector<dep_t>& deps) {
-=======
     void solver::unsat_core(dependency_vector& deps) {
->>>>>>> d7548f68
         deps.reset();
         for (auto c : m_conflict) {
             auto d = m_bvars.dep(c.blit());
