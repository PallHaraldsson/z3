--- conflicted
+++ resolved
@@ -1636,33 +1636,10 @@
     collect_test_records = false;
     test_max_conflicts = 50;
     test_polysat::test_parity1();
-<<<<<<< HEAD
-//    test_polysat::test_parity2();
-//  test_polysat::test_parity3();
-    return;
-    // test_polysat::test_band5();
-    // test_polysat::test_band5_clause();
-    // test_polysat::test_ineq_axiom1(32, 1);
-    // test_polysat::test_pop_conflict();
-    test_polysat::test_ineq_basic4();
-    // test_polysat::test_l2();
-    // test_polysat::test_ineq1();
-    test_polysat::test_ineq2();
-    // test_polysat::test_quot_rem();
-    // test_polysat::test_ineq_non_axiom1(32, 3);
-    // test_polysat::test_monot_bounds_full();
-    // test_polysat::test_band2();
-    // test_polysat::test_quot_rem_incomplete();
-    // test_polysat::test_monot();
-    // test_polysat::test_fixed_point_arith_div_mul_inverse();
-    // test_polysat::test_monot_bounds_simple(8);
-    // test_polysat::test_ineq_non_axiom4(32, 7);
-=======
     // test_polysat::test_parity1b();
     // test_polysat::test_parity2();
     // test_polysat::test_parity3();
     // test_polysat::test_ineq2();
->>>>>>> 8d134465
     return;
 #endif
 
@@ -1678,14 +1655,10 @@
         set_log_enabled(false);
     }
 
-<<<<<<< HEAD
-    return;
-=======
     RUN(test_polysat::test_parity1());
     RUN(test_polysat::test_parity1b());
     RUN(test_polysat::test_parity2());
     RUN(test_polysat::test_parity3());
->>>>>>> 8d134465
 
     RUN(test_polysat::test_clause_simplify1());
 
