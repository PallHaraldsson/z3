--- conflicted
+++ resolved
@@ -1,9 +1,6 @@
 #include "math/dd/dd_bdd.h"
-<<<<<<< HEAD
 #include "math/dd/dd_fdd.h"
-=======
 #include <iostream>
->>>>>>> ea2a8433
 
 namespace dd {
 
