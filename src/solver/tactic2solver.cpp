/*++
Copyright (c) 2012 Microsoft Corporation

Module Name:

    tactic2solver.cpp

Abstract:

    Wrapper for implementing the solver interface
    using a tactic.

    This is a light version of the strategic solver.

Author:

    Leonardo (leonardo) 2012-01-23

Notes:

--*/
#include "solver/tactic2solver.h"
#include "solver/solver_na2as.h"
#include "tactic/tactic.h"
#include "ast/ast_translation.h"
#include "solver/mus.h"

/**
   \brief Simulates the incremental solver interface using a tactic.

   Every query will be solved from scratch.  So, this is not a good
   option for applications trying to solve many easy queries that a
   similar to each other.
*/

namespace {
class tactic2solver : public solver_na2as {
    expr_ref_vector              m_assertions;
    unsigned_vector              m_scopes;
    ref<simple_check_sat_result> m_result;
    tactic_ref                   m_tactic;
    ref<model_converter>         m_mc;
    symbol                       m_logic;
    bool                         m_produce_models;
    bool                         m_produce_proofs;
    bool                         m_produce_unsat_cores;
    statistics                   m_stats;
    
public:
    tactic2solver(ast_manager & m, tactic * t, params_ref const & p, bool produce_proofs, bool produce_models, bool produce_unsat_cores, symbol const & logic);
    ~tactic2solver() override;

    solver* translate(ast_manager& m, params_ref const& p) override;

    void updt_params(params_ref const & p) override;
    void collect_param_descrs(param_descrs & r) override;

    void set_produce_models(bool f) override { m_produce_models = f; }

    void assert_expr_core(expr * t) override;
    ast_manager& get_manager() const override;

    void push_core() override;
    void pop_core(unsigned n) override;
    lbool check_sat_core2(unsigned num_assumptions, expr * const * assumptions) override;

    void collect_statistics(statistics & st) const override;
    void get_unsat_core(expr_ref_vector & r) override;
    void get_model_core(model_ref & m) override;
    proof * get_proof() override;
    std::string reason_unknown() const override;
    void set_reason_unknown(char const* msg) override;
    void get_labels(svector<symbol> & r) override {}

    void set_progress_callback(progress_callback * callback) override {}

    unsigned get_num_assertions() const override;
    expr * get_assertion(unsigned idx) const override;


    expr_ref_vector cube(expr_ref_vector& vars, unsigned ) override {
        set_reason_unknown("cubing is not supported on tactics");
        IF_VERBOSE(1, verbose_stream() << "cubing is not supported on tactics\n");
        return expr_ref_vector(get_manager());
    }

    model_converter_ref get_model_converter() const override { return m_mc; }

    void get_levels(ptr_vector<expr> const& vars, unsigned_vector& depth) override {
        throw default_exception("cannot retrieve depth from solvers created using tactics");
    }

    expr_ref_vector get_trail() override {
        throw default_exception("cannot retrieve trail from solvers created using tactcis");
    }


};

ast_manager& tactic2solver::get_manager() const { return m_assertions.get_manager(); }

tactic2solver::tactic2solver(ast_manager & m, tactic * t, params_ref const & p, bool produce_proofs, bool produce_models, bool produce_unsat_cores, symbol const & logic):
    solver_na2as(m),
    m_assertions(m) {

    m_tactic = t;
    m_logic  = logic;
    solver::updt_params(p);
    
    m_produce_models      = produce_models;
    m_produce_proofs      = produce_proofs;
    m_produce_unsat_cores = produce_unsat_cores;
}

tactic2solver::~tactic2solver() {
}

void tactic2solver::updt_params(params_ref const & p) {
    solver::updt_params(p);
}

void tactic2solver::collect_param_descrs(param_descrs & r) {
    if (m_tactic.get())
        m_tactic->collect_param_descrs(r);
}

void tactic2solver::assert_expr_core(expr * t) {
    m_assertions.push_back(t);
    m_result = nullptr;
}


void tactic2solver::push_core() {
    m_scopes.push_back(m_assertions.size());
    m_result = nullptr;
    TRACE("pop", tout << m_scopes.size() << "\n";);
}

void tactic2solver::pop_core(unsigned n) {
    TRACE("pop", tout << m_scopes.size() << " " << n << "\n";);
    n = std::min(m_scopes.size(), n);
    unsigned new_lvl = m_scopes.size() - n;
    unsigned old_sz  = m_scopes[new_lvl];
    m_assertions.shrink(old_sz);
    m_scopes.shrink(new_lvl);
    m_result = nullptr;
}

lbool tactic2solver::check_sat_core2(unsigned num_assumptions, expr * const * assumptions) {
    if (m_tactic.get() == nullptr)
        return l_false;
    ast_manager & m = m_assertions.m();
    m_result = alloc(simple_check_sat_result, m);
    m_tactic->cleanup();
    m_tactic->set_logic(m_logic);
    m_tactic->updt_params(get_params()); // parameters are allowed to overwrite logic.
    goal_ref g = alloc(goal, m, m_produce_proofs, m_produce_models, m_produce_unsat_cores);

    for (expr* e : m_assertions) {
        g->assert_expr(e);
    }
    for (unsigned i = 0; i < num_assumptions; i++) {
        proof_ref pr(m.mk_asserted(assumptions[i]), m);
        expr_dependency_ref ans(m.mk_leaf(assumptions[i]), m);    
        g->assert_expr(assumptions[i], pr, ans);
    }

    model_ref           md;
    proof_ref           pr(m);    
    expr_dependency_ref core(m);
    std::string         reason_unknown = "unknown";
    labels_vec labels;
    try {
        switch (::check_sat(*m_tactic, g, md, labels, pr, core, reason_unknown)) {
        case l_true: 
            m_result->set_status(l_true);
            break;
        case l_false: 
            m_result->set_status(l_false);
            break;
        default: 
            m_result->set_status(l_undef);
            if (!reason_unknown.empty())
                m_result->m_unknown = reason_unknown;
            if (num_assumptions == 0 && m_scopes.empty()) {
                m_assertions.reset();
                g->get_formulas(m_assertions);
            }
            break;
        }
<<<<<<< HEAD
        m_mc = concat(m_mc.get(), g->mc());
        if (m_mc && md) {
            (*m_mc)(md);
        }
        TRACE("tactic", if (m_mc) m_mc->display(tout););
=======
        TRACE("tactic", 
              if (m_mc) m_mc->display(tout << "mc:");
              if (g->mc()) g->mc()->display(tout << "g:");
              if (md) tout << *md.get() << "\n";
              );

        m_mc = concat(g->mc(), m_mc.get());

>>>>>>> ba797000
    }
    catch (z3_error & ex) {
        TRACE("tactic2solver", tout << "exception: " << ex.msg() << "\n";);
        m_result->m_proof = pr;
        throw ex;
    }
    catch (z3_exception & ex) {
        TRACE("tactic2solver", tout << "exception: " << ex.msg() << "\n";);
        m_result->set_status(l_undef);
        m_result->m_unknown = ex.msg();
        m_result->m_proof = pr;
    }
    m_tactic->collect_statistics(m_result->m_stats);
    m_tactic->collect_statistics(m_stats);
    m_result->m_model = md;
    m_result->m_proof = pr;
    if (m_produce_unsat_cores) {
        ptr_vector<expr> core_elems;
        m.linearize(core, core_elems);
        m_result->m_core.append(core_elems.size(), core_elems.c_ptr());
    }
    m_tactic->cleanup();
    return m_result->status();
}


solver* tactic2solver::translate(ast_manager& m, params_ref const& p) {
    tactic* t = m_tactic->translate(m);
    tactic2solver* r = alloc(tactic2solver, m, t, p, m_produce_proofs, m_produce_models, m_produce_unsat_cores, m_logic);
    r->m_result = nullptr;
    if (!m_scopes.empty()) {
        throw default_exception("translation of contexts is only supported at base level");
    }
    ast_translation tr(m_assertions.get_manager(), m, false);
    
    for (unsigned i = 0; i < get_num_assertions(); ++i) {
        r->m_assertions.push_back(tr(get_assertion(i)));
    }
    return r;
}


void tactic2solver::collect_statistics(statistics & st) const {    
    st.copy(m_stats);
    //SASSERT(m_stats.size() > 0);
}

void tactic2solver::get_unsat_core(expr_ref_vector & r) {
    if (m_result.get()) {
        m_result->get_unsat_core(r);
    }
}

void tactic2solver::get_model_core(model_ref & m) {
    if (m_result.get()) {
        m_result->get_model_core(m);
    }
}

proof * tactic2solver::get_proof() {
    if (m_result.get())
        return m_result->get_proof();
    else
        return nullptr;
}

std::string tactic2solver::reason_unknown() const {
    if (m_result.get())
        return m_result->reason_unknown();
    else
        return std::string("unknown");
}

void tactic2solver::set_reason_unknown(char const* msg) {
    if (m_result.get()) {
        m_result->set_reason_unknown(msg);
    }
}

unsigned tactic2solver::get_num_assertions() const {
    return m_assertions.size();
}

expr * tactic2solver::get_assertion(unsigned idx) const {
    return m_assertions.get(idx);
}
}


solver * mk_tactic2solver(ast_manager & m, 
                          tactic * t, 
                          params_ref const & p,
                          bool produce_proofs,
                          bool produce_models,
                          bool produce_unsat_cores,
                          symbol const & logic) {
    return alloc(tactic2solver, m, t, p, produce_proofs, produce_models, produce_unsat_cores, logic);
}

namespace {
class tactic2solver_factory : public solver_factory {
    ref<tactic> m_tactic;
public:
    tactic2solver_factory(tactic * t):m_tactic(t) {
    }
    
    ~tactic2solver_factory() override {}
    
    solver * operator()(ast_manager & m, params_ref const & p, bool proofs_enabled, bool models_enabled, bool unsat_core_enabled, symbol const & logic) override {
        return mk_tactic2solver(m, m_tactic.get(), p, proofs_enabled, models_enabled, unsat_core_enabled, logic);
    }
};

class tactic_factory2solver_factory : public solver_factory {
    tactic_factory m_factory;
public:
    tactic_factory2solver_factory(tactic_factory f):m_factory(f) {
    }
    
    solver * operator()(ast_manager & m, params_ref const & p, bool proofs_enabled, bool models_enabled, bool unsat_core_enabled, symbol const & logic) override {
        tactic * t = (*m_factory)(m, p);
        return mk_tactic2solver(m, t, p, proofs_enabled, models_enabled, unsat_core_enabled, logic);
    }
};
}

solver_factory * mk_tactic2solver_factory(tactic * t) {
    return alloc(tactic2solver_factory, t);
}

solver_factory * mk_tactic_factory2solver_factory(tactic_factory f) {
    return alloc(tactic_factory2solver_factory, f);
}

<|MERGE_RESOLUTION|>--- conflicted
+++ resolved
@@ -188,13 +188,6 @@
             }
             break;
         }
-<<<<<<< HEAD
-        m_mc = concat(m_mc.get(), g->mc());
-        if (m_mc && md) {
-            (*m_mc)(md);
-        }
-        TRACE("tactic", if (m_mc) m_mc->display(tout););
-=======
         TRACE("tactic", 
               if (m_mc) m_mc->display(tout << "mc:");
               if (g->mc()) g->mc()->display(tout << "g:");
@@ -203,7 +196,6 @@
 
         m_mc = concat(g->mc(), m_mc.get());
 
->>>>>>> ba797000
     }
     catch (z3_error & ex) {
         TRACE("tactic2solver", tout << "exception: " << ex.msg() << "\n";);
