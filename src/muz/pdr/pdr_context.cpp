/*++
Copyright (c) 2011 Microsoft Corporation

Module Name:

    pdr_context.cpp

Abstract:

    PDR predicate transformers and search context.

Author:

    Nikolaj Bjorner (nbjorner) 2011-11-20.

Revision History:

    Based on pdr_dl.cpp by
     Krystof Hoder (t-khoder) 2011-9-19.

Notes:

   
--*/


#include <sstream>
#include "dl_util.h"
#include "rewriter.h"
#include "rewriter_def.h"
#include "var_subst.h"
#include "util.h"
#include "pdr_prop_solver.h"
#include "pdr_context.h"
#include "pdr_generalizers.h"
#include "for_each_expr.h"
#include "dl_rule_set.h"
#include "unit_subsumption_tactic.h"
#include "model_smt2_pp.h"
#include "dl_mk_rule_inliner.h"
#include "ast_smt2_pp.h"
#include "qe_lite.h"
#include "ast_ll_pp.h"
#include "proof_checker.h"
#include "smt_value_sort.h"
#include "proof_utils.h"
#include "dl_boogie_proof.h"
#include "qe_util.h"
#include "scoped_proof.h"
#include "blast_term_ite_tactic.h"
#include "model_implicant.h"
#include "expr_safe_replace.h"

namespace pdr {


    static const unsigned infty_level = UINT_MAX;

    static bool is_infty_level(unsigned lvl) { return lvl == infty_level; }

    static unsigned next_level(unsigned lvl) { return is_infty_level(lvl)?lvl:(lvl+1); }

    struct pp_level {
        unsigned m_level;
        pp_level(unsigned l): m_level(l) {}        
    };

    static std::ostream& operator<<(std::ostream& out, pp_level const& p) {
        if (is_infty_level(p.m_level)) {
            return out << "oo";
        }
        else {
            return out << p.m_level;
        }
    }
    
    // ----------------
    // pred_tansformer

    pred_transformer::pred_transformer(context& ctx, manager& pm, func_decl* head): 
        pm(pm), m(pm.get_manager()),
        ctx(ctx), m_head(head, m), 
        m_sig(m), m_solver(pm, head->get_name()),
        m_invariants(m), m_transition(m), m_initial_state(m), 
        m_reachable(pm, (datalog::PDR_CACHE_MODE)ctx.get_params().pdr_cache_mode()) {}

    pred_transformer::~pred_transformer() {
        rule2inst::iterator it2 = m_rule2inst.begin(), end2 = m_rule2inst.end();
        for (; it2 != end2; ++it2) {
            dealloc(it2->m_value);
        }
        rule2expr::iterator it3 = m_rule2transition.begin(), end3 = m_rule2transition.end();
        for (; it3 != end3; ++it3) {
            m.dec_ref(it3->m_value);
        }
    }

    std::ostream& pred_transformer::display(std::ostream& out) const {
        if (!rules().empty()) out << "rules\n";
        datalog::rule_manager& rm = ctx.get_context().get_rule_manager();
        for (unsigned i = 0; i < rules().size(); ++i) {
            rm.display_smt2(*rules()[i], out) << "\n";
        }        
        out << "transition\n" << mk_pp(transition(), m) << "\n";
        return out;
    }

    void pred_transformer::collect_statistics(statistics& st) const {
        m_solver.collect_statistics(st);
        m_reachable.collect_statistics(st);
        st.update("PDR num propagations", m_stats.m_num_propagations);
        unsigned np = m_invariants.size();
        for (unsigned i = 0; i < m_levels.size(); ++i) {
            np += m_levels[i].size();
        } 
        st.update("PDR num properties", np); 
    }

    void pred_transformer::reset_statistics() {
        m_solver.reset_statistics();
        m_reachable.reset_statistics();
        m_stats.reset();
    }
    
    void pred_transformer::init_sig() {
        if (m_sig.empty()) {           
            for (unsigned i = 0; i < m_head->get_arity(); ++i) {
                sort * arg_sort = m_head->get_domain(i);
                std::stringstream name_stm;
                name_stm << m_head->get_name() << '_' << i;
                func_decl_ref stm(m);
                stm = m.mk_func_decl(symbol(name_stm.str().c_str()), 0, (sort*const*)0, arg_sort);
                m_sig.push_back(pm.get_o_pred(stm, 0));       
            }
        }
    }

    void pred_transformer::ensure_level(unsigned level) {
        if (is_infty_level(level)) {
            return;
        }
        while (m_levels.size() <= level) {
            m_solver.add_level();
            m_levels.push_back(expr_ref_vector(m));
        }
    }

    bool pred_transformer::is_reachable(expr* state) {
        return m_reachable.is_reachable(state);
    }

    datalog::rule const& pred_transformer::find_rule(model_core const& model) const {
        obj_map<expr, datalog::rule const*>::iterator it = m_tag2rule.begin(), end = m_tag2rule.end();
        TRACE("pdr_verbose",
              datalog::rule_manager& rm = ctx.get_context().get_rule_manager();
              for (; it != end; ++it) {
                  expr* pred = it->m_key;
                  tout << mk_pp(pred, m) << ":\n";
                  if (it->m_value) rm.display_smt2(*it->m_value, tout) << "\n";                  
              }
        );
        
        it = m_tag2rule.begin();
        if (m_tag2rule.size() == 1) {
            return *it->m_value;
        }

        expr_ref vl(m);
        for (; it != end; ++it) {
            expr* pred = it->m_key;
            if (model.eval(to_app(pred)->get_decl(), vl) && m.is_true(vl)) {
                return *it->m_value;
            }
        }
        UNREACHABLE();
        return *((datalog::rule*)0);
    }

    void pred_transformer::find_predecessors(datalog::rule const& r, ptr_vector<func_decl>& preds) const {
        preds.reset();
        unsigned tail_sz = r.get_uninterpreted_tail_size();
        for (unsigned ti = 0; ti < tail_sz; ti++) {
            preds.push_back(r.get_tail(ti)->get_decl());
        }
    }


    void pred_transformer::remove_predecessors(expr_ref_vector& literals) {
        // remove tags
        for (unsigned i = 0; i < literals.size(); ) {
            expr* l = literals[i].get();
            m.is_not(l, l);
            if (m_tag2rule.contains(l)) {
                literals[i] = literals.back();
                literals.pop_back();
            }
            else {
                ++i;
            }
        }
    }

    void pred_transformer::simplify_formulas(tactic& tac, expr_ref_vector& v) {
        goal_ref g(alloc(goal, m, false, false, false));
        for (unsigned j = 0; j < v.size(); ++j) g->assert_expr(v[j].get()); 
        model_converter_ref mc;
        proof_converter_ref pc;
        expr_dependency_ref core(m);
        goal_ref_buffer result;
        tac(g, result, mc, pc, core);
        SASSERT(result.size() == 1);
        goal* r = result[0];
        v.reset();
        for (unsigned j = 0; j < r->size(); ++j) v.push_back(r->form(j));            
    }

    void pred_transformer::simplify_formulas() {
        tactic_ref us = mk_unit_subsumption_tactic(m);
        simplify_formulas(*us, m_invariants);
        for (unsigned i = 0; i < m_levels.size(); ++i) {
            simplify_formulas(*us, m_levels[i]);
        }             
    }

    expr_ref pred_transformer::get_formulas(unsigned level, bool add_axioms) {
        expr_ref_vector res(m);
        if (add_axioms) {
            res.push_back(pm.get_background());
            res.push_back((level == 0)?initial_state():transition());
        }
        res.append(m_invariants);
        for (unsigned i = level; i < m_levels.size(); ++i) {
            res.append(m_levels[i]);
        }     
        return pm.mk_and(res);
    }

    expr_ref pred_transformer::get_propagation_formula(decl2rel const& pts, unsigned level) {
        expr_ref result(m), tmp1(m), tmp2(m);
        expr_ref_vector conj(m);
        if (level == 0) {
            conj.push_back(initial_state());
        }
        else {
            conj.push_back(transition());
        }
        conj.push_back(get_formulas(level, true));        
        obj_map<expr, datalog::rule const*>::iterator it = m_tag2rule.begin(), end = m_tag2rule.end();
        for (; level > 0 && it != end; ++it) {
            expr* tag = it->m_key;
            datalog::rule const* r = it->m_value;
            if (!r) continue;
            find_predecessors(*r, m_predicates);
            for (unsigned i = 0; i < m_predicates.size(); ++i) {
                func_decl* d = m_predicates[i];
                pred_transformer & pt = *pts.find(d);
                tmp1 = pt.get_formulas(level-1, false);
                TRACE("pdr", tout << mk_pp(tmp1, m) << "\n";);
                pm.formula_n2o(tmp1, tmp2, i, false);
                conj.push_back(m.mk_implies(tag, tmp2));
            }
        }                  
        return pm.mk_and(conj);
    }

    bool pred_transformer::propagate_to_next_level(unsigned src_level) {
        unsigned tgt_level = next_level(src_level);
        ensure_level(next_level(tgt_level));
        expr_ref_vector& src = m_levels[src_level];

        CTRACE("pdr", !src.empty(), 
               tout << "propagating " << src_level << " to " << tgt_level;
               tout << " for relation " << head()->get_name() << "\n";);
                
        for (unsigned i = 0; i < src.size(); ) {
            expr * curr = src[i].get();                  
            unsigned stored_lvl;
            VERIFY(m_prop2level.find(curr, stored_lvl));
            SASSERT(stored_lvl >= src_level);
            bool assumes_level;
            if (stored_lvl > src_level) {
                TRACE("pdr", tout << "at level: "<< stored_lvl << " " << mk_pp(curr, m) << "\n";);
                src[i] = src.back();
                src.pop_back();
            }
            else if (is_invariant(tgt_level, curr, false, assumes_level)) {

                add_property(curr, assumes_level?tgt_level:infty_level);
                TRACE("pdr", tout << "is invariant: "<< pp_level(tgt_level) << " " << mk_pp(curr, m) << "\n";);              
                src[i] = src.back();
                src.pop_back();
                ++m_stats.m_num_propagations;
            }
            else {
                TRACE("pdr", tout << "not propagated: " << mk_pp(curr, m) << "\n";); 
                ++i;
            }
        }        
        IF_VERBOSE(3, verbose_stream() << "propagate: " << pp_level(src_level) << "\n";
                   for (unsigned i = 0; i < src.size(); ++i) {
                       verbose_stream() << mk_pp(src[i].get(), m) << "\n";   
                   });
        return src.empty();
    }

    bool pred_transformer::add_property1(expr * lemma, unsigned lvl) {        
        if (is_infty_level(lvl)) {
            if (!m_invariants.contains(lemma)) {
                TRACE("pdr", tout << "property1: " << head()->get_name() << " " << mk_pp(lemma, m) << "\n";);
                m_invariants.push_back(lemma);
                m_prop2level.insert(lemma, lvl);
                m_solver.add_formula(lemma);
                return true;
            }
            else {
                TRACE("pdr", tout << "already contained: " << head()->get_name() << " " << mk_pp(lemma, m) << "\n";);
                return false;
            }
        }
        ensure_level(lvl);        
        unsigned old_level;
        if (!m_prop2level.find(lemma, old_level) || old_level < lvl) {
            TRACE("pdr", tout << "property1: " << pp_level(lvl) << " " << head()->get_name() << " " << mk_pp(lemma, m) << "\n";);
            m_levels[lvl].push_back(lemma);
            m_prop2level.insert(lemma, lvl);
            m_solver.add_level_formula(lemma, lvl);
            return true;
        }
        else {
            TRACE("pdr", tout << "old-level: " << pp_level(old_level) << " " << head()->get_name() << " " << mk_pp(lemma, m) << "\n";);
            return false;
        }
    }

    void pred_transformer::add_child_property(pred_transformer& child, expr* lemma, unsigned lvl) {
        ensure_level(lvl);
        expr_ref_vector fmls(m);
        mk_assumptions(child.head(), lemma, fmls);
        for (unsigned i = 0; i < fmls.size(); ++i) {
            TRACE("pdr", tout << "child property: " << mk_pp(fmls[i].get(), m) << "\n";);
            if (is_infty_level(lvl)) {
                m_solver.add_formula(fmls[i].get());
            }
            else {
                m_solver.add_level_formula(fmls[i].get(), lvl);
            }
        }
    }

    void pred_transformer::add_property(expr* lemma, unsigned lvl) {
        expr_ref_vector lemmas(m);
        qe::flatten_and(lemma, lemmas);
        for (unsigned i = 0; i < lemmas.size(); ++i) {
            expr* lemma_i = lemmas[i].get();
            if (add_property1(lemma_i, lvl)) {
                IF_VERBOSE(2, verbose_stream() << pp_level(lvl) << " " << mk_pp(lemma_i, m) << "\n";);
                for (unsigned j = 0; j < m_use.size(); ++j) {
                    m_use[j]->add_child_property(*this, lemma_i, next_level(lvl));
                }
            }
        }
    }

    expr_ref pred_transformer::get_cover_delta(func_decl* p_orig, int level) {
        expr_ref result(m.mk_true(), m), v(m), c(m);
        if (level == -1) {
            result = pm.mk_and(m_invariants);                       
        }
        else if ((unsigned)level < m_levels.size()) {
            result = pm.mk_and(m_levels[level]);
        }
        // replace local constants by bound variables.
        expr_substitution sub(m);        
        for (unsigned i = 0; i < sig_size(); ++i) {
            c = m.mk_const(pm.o2n(sig(i), 0));
            v = m.mk_var(i, sig(i)->get_range());
            sub.insert(c, v);
        }
        scoped_ptr<expr_replacer> rep = mk_default_expr_replacer(m);
        rep->set_substitution(&sub);
        (*rep)(result);

        // adjust result according to model converter.
        unsigned arity = m_head->get_arity();
        model_ref md = alloc(model, m);
        if (arity == 0) {
            md->register_decl(m_head, result);
        }
        else {
            func_interp* fi = alloc(func_interp, m, arity);
            fi->set_else(result);
            md->register_decl(m_head, fi);
        }
        model_converter_ref mc = ctx.get_model_converter();
        apply(mc, md, 0);
        if (p_orig->get_arity() == 0) {
            result = md->get_const_interp(p_orig);
        }
        else {
            result = md->get_func_interp(p_orig)->get_interp();
        }
        return result;        
    }

    void pred_transformer::add_cover(unsigned level, expr* property) {
        // replace bound variables by local constants.
        expr_ref result(property, m), v(m), c(m);
        expr_substitution sub(m);        
        for (unsigned i = 0; i < sig_size(); ++i) {
            c = m.mk_const(pm.o2n(sig(i), 0));
            v = m.mk_var(i, sig(i)->get_range());
            sub.insert(v, c);
        }
        scoped_ptr<expr_replacer> rep = mk_default_expr_replacer(m);
        rep->set_substitution(&sub);
        (*rep)(result);
        TRACE("pdr", tout << "cover:\n" << mk_pp(result, m) << "\n";);
        // add the property.
        add_property(result, level);        
    }

    void  pred_transformer::propagate_to_infinity(unsigned invariant_level) {
        expr_ref inv = get_formulas(invariant_level, false);
        add_property(inv, infty_level);
        // cleanup
        for (unsigned i = invariant_level; i < m_levels.size(); ++i) {
            m_levels[i].reset();
        }
    }

    lbool pred_transformer::is_reachable(model_node& n, expr_ref_vector* core, bool& uses_level) {
        TRACE("pdr", 
              tout << "is-reachable: " << head()->get_name() << " level: " << n.level() << "\n";
              tout << mk_pp(n.state(), m) << "\n";);
        ensure_level(n.level());        
        model_ref model;
        prop_solver::scoped_level _sl(m_solver, n.level());
        m_solver.set_core(core);
        m_solver.set_model(&model);
        lbool is_sat = m_solver.check_conjunction_as_assumptions(n.state());
        if (is_sat == l_true && core) {            
            core->reset();
            TRACE("pdr", tout << "updating model\n"; 
                  model_smt2_pp(tout, m, *model, 0);
                  tout << mk_pp(n.state(), m) << "\n";);
            n.set_model(model);
        }
        else if (is_sat == l_false) {
            uses_level = m_solver.assumes_level();
        }
        return is_sat;
    }

    bool pred_transformer::is_invariant(unsigned level, expr* states, bool inductive, bool& assumes_level, expr_ref_vector* core) {
        expr_ref_vector conj(m);
        expr_ref tmp(m);
        
        conj.push_back(m.mk_not(states));

        if (inductive) {
            mk_assumptions(head(), states, conj);
        }
        tmp = pm.mk_and(conj);
        prop_solver::scoped_level _sl(m_solver, level);
        m_solver.set_core(core);
        m_solver.set_model(0);
        lbool r = m_solver.check_conjunction_as_assumptions(tmp);
        if (r == l_false) {
            assumes_level = m_solver.assumes_level();
        }
        return r == l_false;
    }

    bool pred_transformer::check_inductive(unsigned level, expr_ref_vector& lits, bool& assumes_level) {
        manager& pm = get_pdr_manager();
        expr_ref_vector conj(m), core(m);
        expr_ref fml(m), states(m);
        states = m.mk_not(pm.mk_and(lits));
        mk_assumptions(head(), states, conj);
        fml = pm.mk_and(conj);
        prop_solver::scoped_level _sl(m_solver, level);
        m_solver.set_core(&core);
        m_solver.set_subset_based_core(true);
        lbool res = m_solver.check_assumptions_and_formula(lits, fml);
        if (res == l_false) {
            lits.reset();
            lits.append(core);
            assumes_level = m_solver.assumes_level();
        }
        return res == l_false;
    }

    void pred_transformer::mk_assumptions(func_decl* head, expr* fml, expr_ref_vector& result) {
        expr_ref tmp1(m), tmp2(m);
        obj_map<expr, datalog::rule const*>::iterator it = m_tag2rule.begin(), end = m_tag2rule.end();
        for (; it != end; ++it) {
            expr* pred = it->m_key;
            datalog::rule const* r = it->m_value;
            if (!r) continue;
            find_predecessors(*r, m_predicates);
            for (unsigned i = 0; i < m_predicates.size(); i++) {
                func_decl* d = m_predicates[i];
                if (d == head) {
                    tmp1 = m.mk_implies(pred, fml);
                    pm.formula_n2o(tmp1, tmp2, i);
                    result.push_back(tmp2);
                }
            }                  
        }
    }

    void pred_transformer::initialize(decl2rel const& pts) {
        m_initial_state = m.mk_false();
        m_transition = m.mk_true();        
        init_rules(pts, m_initial_state, m_transition);
        th_rewriter rw(m);
        rw(m_transition);
        rw(m_initial_state);
        
        m_solver.add_formula(m_transition);
        m_solver.add_level_formula(m_initial_state, 0);
        TRACE("pdr", 
              tout << "Initial state: " << mk_pp(m_initial_state, m) << "\n";
              tout << "Transition:    " << mk_pp(m_transition,  m) << "\n";);
        SASSERT(is_app(m_initial_state));
        m_reachable.add_init(to_app(m_initial_state));
    }

    void pred_transformer::init_rules(decl2rel const& pts, expr_ref& init, expr_ref& transition) {
        expr_ref_vector transitions(m);
        ptr_vector<datalog::rule const> tr_rules;
        datalog::rule const* rule;
        expr_ref_vector disj(m);
        app_ref pred(m);
        for (unsigned i = 0; i < rules().size(); ++i) {
            init_rule(pts, *rules()[i], init, tr_rules, transitions);
        }
        switch(transitions.size()) {
        case 0:
            transition = m.mk_false(); 
            break;
        case 1:
            // create a dummy tag.
            pred = m.mk_fresh_const(head()->get_name().str().c_str(), m.mk_bool_sort());
            rule = tr_rules[0];
            m_tag2rule.insert(pred, rule);
            m_rule2tag.insert(rule, pred.get());            
            transitions.push_back(pred);
            transition = pm.mk_and(transitions);
            break;
        default:
            for (unsigned i = 0; i < transitions.size(); ++i) {
                pred = m.mk_fresh_const(head()->get_name().str().c_str(), m.mk_bool_sort());
                rule = tr_rules[i];
                m_tag2rule.insert(pred, rule);                   
                m_rule2tag.insert(rule, pred);                
                disj.push_back(pred);
                transitions[i] = m.mk_implies(pred, transitions[i].get());
            }
            transitions.push_back(m.mk_or(disj.size(), disj.c_ptr()));
            transition = pm.mk_and(transitions);
            break;                 
        }
    }

    void pred_transformer::init_rule(
        decl2rel const&      pts,
        datalog::rule const& rule, 
        expr_ref&            init, 
        ptr_vector<datalog::rule const>& rules,
        expr_ref_vector&     transitions) 
    {
        // Predicates that are variable representatives. Other predicates at 
        // positions the variables occur are made equivalent with these.
        expr_ref_vector conj(m);
        app_ref_vector& var_reprs = *(alloc(app_ref_vector, m));
        ptr_vector<app> aux_vars;
                
        unsigned ut_size = rule.get_uninterpreted_tail_size();
        unsigned t_size  = rule.get_tail_size();   
        SASSERT(ut_size <= t_size);
        init_atom(pts, rule.get_head(), var_reprs, conj, UINT_MAX);
        for (unsigned i = 0; i < ut_size; ++i) {
            if (rule.is_neg_tail(i)) {
                throw default_exception("PDR does not support negated predicates in rule tails");
            }
            init_atom(pts, rule.get_tail(i), var_reprs, conj, i);
        }                  
        for (unsigned i = ut_size; i < t_size; ++i) {
            ground_free_vars(rule.get_tail(i), var_reprs, aux_vars);
        }
        SASSERT(check_filled(var_reprs));
        expr_ref_vector tail(m);
        for (unsigned i = ut_size; i < t_size; ++i) {
            tail.push_back(rule.get_tail(i));
        }        
        qe::flatten_and(tail);
        for (unsigned i = 0; i < tail.size(); ++i) {
            expr_ref tmp(m);
            var_subst(m, false)(tail[i].get(), var_reprs.size(), (expr*const*)var_reprs.c_ptr(), tmp);
            conj.push_back(tmp);
            TRACE("pdr", tout << mk_pp(tail[i].get(), m) << "\n" << mk_pp(tmp, m) << "\n";);
            SASSERT(is_ground(tmp));
        }         
        expr_ref fml = pm.mk_and(conj);
        th_rewriter rw(m);
        rw(fml);
        if (ctx.is_dl() || ctx.is_utvpi()) {
            blast_term_ite(fml);
        }
        TRACE("pdr", tout << mk_pp(fml, m) << "\n";);
        SASSERT(is_ground(fml));
        if (m.is_false(fml)) {
            // no-op.
        }
        else {
            if (ut_size == 0) {
                init = m.mk_or(init, fml);
            }
            transitions.push_back(fml);            
            m.inc_ref(fml);
            m_rule2transition.insert(&rule, fml.get());
            rules.push_back(&rule);
        }
        m_rule2inst.insert(&rule, &var_reprs);
        m_rule2vars.insert(&rule, aux_vars);
        TRACE("pdr", 
              tout << rule.get_decl()->get_name() << "\n";
              for (unsigned i = 0; i < var_reprs.size(); ++i) {
                  tout << mk_pp(var_reprs[i].get(), m) << " ";
              }
              if (!var_reprs.empty()) tout << "\n";);
    }

    bool pred_transformer::check_filled(app_ref_vector const& v) const {
        for (unsigned i = 0; i < v.size(); ++i) {
            if (!v[i]) return false;
        }
        return true;
    }

    // create constants for free variables in tail.
    void pred_transformer::ground_free_vars(expr* e, app_ref_vector& vars, ptr_vector<app>& aux_vars) {
        expr_free_vars fv;
        fv(e);
        while (vars.size() < fv.size()) {
            vars.push_back(0);
        }
        for (unsigned i = 0; i < fv.size(); ++i) {
            if (fv[i] && !vars[i].get()) {
                vars[i] = m.mk_fresh_const("aux", fv[i]);
                aux_vars.push_back(vars[i].get());
            }
        }
    }

    // create names for variables used in relations.
    void pred_transformer::init_atom(
        decl2rel const& pts, 
        app * atom, 
        app_ref_vector& var_reprs, 
        expr_ref_vector& conj, 
        unsigned tail_idx
        )
    {
        unsigned arity = atom->get_num_args();
        func_decl* head = atom->get_decl();
        pred_transformer& pt = *pts.find(head);
        for (unsigned i = 0; i < arity; i++) {
            app_ref rep(m);
            
            if (tail_idx == UINT_MAX) {
                rep = m.mk_const(pm.o2n(pt.sig(i), 0));
            }
            else {
                rep = m.mk_const(pm.o2o(pt.sig(i), 0, tail_idx));
            }            
                       
            expr * arg = atom->get_arg(i);
            if (is_var(arg)) {
                var * v = to_var(arg);
                unsigned var_idx = v->get_idx();
                if (var_idx >= var_reprs.size()) {
                    var_reprs.resize(var_idx+1);
                }
                expr * repr = var_reprs[var_idx].get();
                if (repr) {
                    conj.push_back(m.mk_eq(rep, repr));
                }
                else {
                    var_reprs[var_idx] = rep;
                }
            }
            else {
                SASSERT(is_app(arg));
                conj.push_back(m.mk_eq(rep, arg));
            }
        }
    }

    void pred_transformer::add_premises(decl2rel const& pts, unsigned lvl, expr_ref_vector& r) {
        r.push_back(pm.get_background());
        r.push_back((lvl == 0)?initial_state():transition());
        for (unsigned i = 0; i < rules().size(); ++i) {
            add_premises(pts, lvl, *rules()[i], r);
        }
    }

    void pred_transformer::close(expr* e) {
        m_reachable.add_reachable(e);
    }

    void pred_transformer::add_premises(decl2rel const& pts, unsigned lvl, datalog::rule& rule, expr_ref_vector& r) {        
        find_predecessors(rule, m_predicates);
        for (unsigned i = 0; i < m_predicates.size(); ++i) {
            expr_ref tmp(m);
            func_decl* head = m_predicates[i];
            pred_transformer& pt = *pts.find(head);
            expr_ref inv = pt.get_formulas(lvl, false);     
            if (!m.is_true(inv)) {
                pm.formula_n2o(inv, tmp, i, true);
                r.push_back(tmp);
            }
        }
    }

    void pred_transformer::inherit_properties(pred_transformer& other) {
        SASSERT(m_head == other.m_head);
        obj_map<expr, unsigned>::iterator it  = other.m_prop2level.begin();
        obj_map<expr, unsigned>::iterator end = other.m_prop2level.end();        
        for (; it != end; ++it) {
            IF_VERBOSE(2, verbose_stream() << "(pdr-inherit: " << mk_pp(it->m_key, m) << ")\n";);
            add_property(it->m_key, it->m_value);
        }
    }

    // ----------------
    // model_node

    void model_node::set_closed() {
        pt().close(state());
        m_closed = true; 
    }

    void model_node::set_open() {
        SASSERT(m_closed);
        m_closed = false;
        model_node* p = parent();
        while (p && p->is_closed()) {
            p->m_closed = false;
            p = p->parent();
        }
    }

    void model_node::check_pre_closed() {
        for (unsigned i = 0; i < children().size(); ++i) {
            if (children()[i]->is_open()) return;
        }
        set_pre_closed();
        model_node* p = parent();
        while (p && p->is_1closed()) {
            p->set_pre_closed();
            p = p->parent();
        }
    }

    static bool is_ini(datalog::rule const& r) {
        return r.get_uninterpreted_tail_size() == 0;
    }

    datalog::rule* model_node::get_rule() {
        if (m_rule) {
            return const_cast<datalog::rule*>(m_rule);
        }
        // only initial states are not set by the PDR search.
        SASSERT(m_model.get());
        datalog::rule const& rl1 = pt().find_rule(*m_model);
        if (is_ini(rl1)) {
            set_rule(&rl1);
            return const_cast<datalog::rule*>(m_rule);
        }
        ast_manager& m = pt().get_manager();
        // otherwise, the initial state is reachable.
        ptr_vector<datalog::rule> const& rules = pt().rules();
        ptr_vector<datalog::rule> ini_rules;
        expr_ref_vector tags(m);
        expr_ref ini_tags(m), ini_state(m);
        for (unsigned i = 0; i < rules.size(); ++i) {
            datalog::rule* rl = rules[i];
            if (is_ini(*rl)) {
                tags.push_back(pt().rule2tag(rl));
            }
        }
        SASSERT(!tags.empty());
        ini_tags = m.mk_or(tags.size(), tags.c_ptr());
        ini_state = m.mk_and(ini_tags, pt().initial_state(), state());
        model_ref mdl;
        pt().get_solver().set_model(&mdl);
        TRACE("pdr", tout << mk_pp(ini_state, m) << "\n";);
        VERIFY(l_true == pt().get_solver().check_conjunction_as_assumptions(ini_state));
        datalog::rule const& rl2 = pt().find_rule(*mdl);
        SASSERT(is_ini(rl2));
        set_rule(&rl2);
        return const_cast<datalog::rule*>(m_rule);                        
    }


    void model_node::mk_instantiate(datalog::rule_ref& r0, datalog::rule_ref& r1, expr_ref_vector& binding) {
        ast_manager& m = pt().get_manager();
        expr_ref_vector conjs(m);
        obj_map<expr,expr*> model;
        qe::flatten_and(state(), conjs);
        for (unsigned i = 0; i < conjs.size(); ++i) {
            expr* e = conjs[i].get(), *e1, *e2;
            if (m.is_eq(e, e1, e2) || m.is_iff(e, e1, e2)) {
                if (m.is_value(e2)) {
                    model.insert(e1, e2);
                }
                else if (m.is_value(e1)) {
                    model.insert(e2, e1);
                }
            }
            else if (m.is_not(e, e1)) {
                model.insert(e1, m.mk_false());
            }
            else {
                model.insert(e, m.mk_true());
            }
        }
        r0 = get_rule();
        app_ref_vector& inst = pt().get_inst(r0);
        TRACE("pdr", tout << mk_pp(state(), m) << " instance: " << inst.size() << "\n";);
        for (unsigned i = 0; i < inst.size(); ++i) {
            expr* v;
            if (model.find(inst[i].get(), v)) {
                binding.push_back(v);
            }            
            else {
                binding.push_back(m.mk_var(i, m.get_sort(inst[i].get())));
            }            
        }
        r1 = r0;
        if (!inst.empty()) {
            r1.get_manager().substitute(r1, binding.size(), binding.c_ptr());
        }
    }



    std::ostream& model_node::display(std::ostream& out, unsigned indent) {
        for (unsigned i = 0; i < indent; ++i) out << " ";
        out << m_level << " " << m_pt.head()->get_name() << " " << (m_closed?"closed":"open") << "\n";
        for (unsigned i = 0; i < indent; ++i) out << " ";
        out << "  " << mk_pp(m_state, m_state.get_manager(), indent) << "\n";
        for (unsigned i = 0; i < children().size(); ++i) {
            children()[i]->display(out, indent + 1);
        }
        return out;
    }

    unsigned model_node::index() const {
        model_node* p = parent();
        if (!p) return 0;
        for (unsigned i = 0; i < p->children().size(); ++i) {
            if (this == p->children()[i]) return i;
        }
        UNREACHABLE();
        return 0;
    }


    void model_node::dequeue(model_node*& root) {
        TRACE("pdr", tout << this << " " << state() << "\n";);
        if (!m_next && !m_prev) return;
        SASSERT(m_next);
        SASSERT(m_prev);
        SASSERT(children().empty());
        if (this == m_next) {
            SASSERT(root == this);
            root = 0;
        }
        else {
            m_next->m_prev = m_prev;
            m_prev->m_next = m_next;
            if (this == root) {
                root = m_next;
            }
        }
        TRACE("pdr", tout << "new root: " << root << "\n";);
        m_prev = 0;
        m_next = 0;
    }


    void model_node::enqueue(model_node* n) {
        TRACE("pdr", tout << n << " " << n->state() << "\n";);
        SASSERT(!n->m_next);
        SASSERT(!n->m_prev);
        if (this == n) {
            m_next = n;
            m_prev = n;
        }
        else {
            n->m_next = m_next;
            m_next->m_prev = n;
            m_next = n;
            n->m_prev = this;
        }
    }
    // ----------------
    // model_search

    /**
       \brief Dequeue the next goal.
     */
    model_node* model_search::next() {
        if (!m_goal) {
            return 0;
        }
        else {
            model_node* result = m_goal;
            result->dequeue(m_goal);
            return result;
        }
    }

    bool model_search::is_repeated(model_node& n) const {
        model_node* p = n.parent();
        while (p) {
            if (p->state() == n.state()) {
                TRACE("pdr", tout << "repeated\n";);
                return true;
            }
            p = p->parent();
        }
        return false;
    }

    void model_search::add_leaf(model_node& n) {
        SASSERT(n.children().empty());
        model_nodes ns;
        model_nodes& nodes = cache(n).insert_if_not_there2(n.state(), ns)->get_data().m_value;
        if (nodes.contains(&n)) {
            return;
        }
        nodes.push_back(&n);
        TRACE("pdr_verbose", tout << "add: " << n.level() << ": " << &n << " " << n.state() << "\n";);
        if (nodes.size() == 1) {
            set_leaf(n);
        }
        else {
            n.set_pre_closed();
        }
    }

    void model_search::set_leaf(model_node& n) {
        erase_children(n, true);
        SASSERT(n.is_open());      
        enqueue_leaf(&n);
    }

    void model_search::enqueue_leaf(model_node* n) {
        TRACE("pdr_verbose", tout << n << " " << n->state() << " goal: " << m_goal << "\n";);
        SASSERT(n->is_open());        
        if (!m_goal) {
            m_goal = n;
            m_goal->enqueue(n);
        }
        else if (m_bfs) {
            m_goal->enqueue(n);
        }
        else {
            m_goal->next()->enqueue(n);
        }
    }

    void model_search::set_root(model_node* root) {
        reset();
        m_root = root;
        SASSERT(cache(*root).empty());        
        cache(*root).insert(root->state(), 1);
        set_leaf(*root);
    }

    obj_map<expr, ptr_vector<model_node> >& model_search::cache(model_node const& n) {
        unsigned l = n.orig_level();
        if (l >= m_cache.size()) {
            m_cache.resize(l + 1);
        }
        return m_cache[l];
    }

    void model_search::erase_children(model_node& n, bool backtrack) {
        ptr_vector<model_node> todo, nodes;
        todo.append(n.children());
        remove_goal(n);
        n.reset();
        while (!todo.empty()) {
            model_node* m = todo.back();
            todo.pop_back();
            nodes.push_back(m);
            todo.append(m->children());
            remove_node(*m, backtrack);
        }
        std::for_each(nodes.begin(), nodes.end(), delete_proc<model_node>());
    }

    void model_search::remove_node(model_node& n, bool backtrack) {
        TRACE("pdr_verbose", tout << "remove: " << n.level() << ": " << &n << " " << n.state() << "\n";);
        model_nodes& nodes = cache(n).find(n.state());
        nodes.erase(&n);
        bool is_goal = n.is_goal();
        remove_goal(n);
        if (!nodes.empty() && is_goal && backtrack) {
            TRACE("pdr_verbose", for (unsigned i = 0; i < nodes.size(); ++i) n.display(tout << &n << "\n", 2););
            model_node* n1 = nodes[0];
            n1->set_open();
            SASSERT(n1->children().empty());
            enqueue_leaf(n1);
        }
        if (nodes.empty()) {            
            cache(n).remove(n.state());
        }
    }

    void model_search::remove_goal(model_node& n) {
        n.dequeue(m_goal);        
    }

    void model_search::well_formed() {
        // each open leaf is in the set of m_goal.
        ptr_vector<model_node> nodes;
        nodes.push_back(&get_root());
        for (unsigned i = 0; i < nodes.size(); ++i) {
            model_node* n = nodes[i];
            if (!n->children().empty()) {
                nodes.append(n->children());
            }
            else if (n->is_open() && !n->is_goal() && n->parent()) {
                TRACE("pdr", n->display(tout << "node " << n << " not found among leaves\n", 0); display(tout););
                UNREACHABLE();
                return;
            }
        }
        if (m_goal) {
            model_node* n = m_goal;            
            do {
                if (!n->is_open() || !n->children().empty()) {
                    TRACE("pdr", n->display(tout << "invalid leaf\n", 0); 
                          display(tout););
                    UNREACHABLE();
                    return;
                }                
                n = n->next();
            }
            while (m_goal != n);
        }

        // each state appears in at most one goal per level.        
        bool found = true;
        for (unsigned l = 0; m_goal && found; ++l) {
            found = false;
            obj_hashtable<expr> open_states;            
            model_node* n = m_goal;
            do {
                if (n->level() == l) {
                    found = true;
                    if (n->is_open()) {
                        if (open_states.contains(n->state())) {
                            TRACE("pdr", n->display(tout << "repeated leaf\n", 0); display(tout););
                            UNREACHABLE();
                        }
                        open_states.insert(n->state());
                    }
                }
                n = n->next();
            }
            while (m_goal != n);
        }
        // a node is open if and only if it contains an 
        // open child which is a goal.
        for (unsigned i = 0; i < nodes.size(); ++i) {
            model_node* n = nodes[i];
            if (!n->children().empty() && n->parent()) {
                found = false;
                for (unsigned j = 0; !found && j < n->children().size(); ++j) {
                    found = n->children()[j]->is_open();
                }
                if (n->is_open() != found) {
                    TRACE("pdr", n->display(tout << "node in inconsistent state\n", 0); display(tout););
                    UNREACHABLE();
                }
            }
        }
    }

    unsigned model_search::num_goals() const {
        model_node* n = m_goal;
        unsigned num = 0;
        if (n) {
            do {
                ++num;
                n = n->next();
            }
            while (n != m_goal);
        }
        return num;
    }

    std::ostream& model_search::display(std::ostream& out) const {
        if (m_root) {
            m_root->display(out, 0);
        }
        out << "goals " << num_goals() << "\n";
        model_node* n = m_goal;
        if (n) {
            do {
                n->display(out, 1);
                n = n->next();
            }
            while (n != m_goal);
        }
        return out;
    }

    /**
       \brief Ensure that all nodes in the tree have associated models.
       get_trace and get_proof_trace rely on models to extract rules.
     */
    void model_search::update_models() {
        obj_map<expr, model*> models;
        obj_map<expr, datalog::rule const*> rules;
        ptr_vector<model_node> todo;
        todo.push_back(m_root);
        while (!todo.empty()) {
            model_node* n = todo.back();
            if (n->get_model_ptr()) {
                models.insert(n->state(), n->get_model_ptr());
                rules.insert(n->state(), n->get_rule());
<<<<<<< HEAD
                //pred_transformer& pt = n->pt();
                //context& ctx = pt.get_context();
                //datalog::context& dctx = ctx.get_context();
=======
>>>>>>> 6c22edc9
            }
            todo.pop_back();
            todo.append(n->children().size(), n->children().c_ptr());
        }

        todo.push_back(m_root);
        while (!todo.empty()) {
            model_node* n = todo.back();
            model* md = 0;
            ast_manager& m = n->pt().get_manager();
            if (!n->get_model_ptr()) {
                if (models.find(n->state(), md)) {
                    TRACE("pdr", tout << mk_pp(n->state(), m) << "\n";);
                    model_ref mr(md);
                    n->set_model(mr);
                    datalog::rule const* rule = rules.find(n->state());
                    n->set_rule(rule);
                }
                else {
                    IF_VERBOSE(1, n->display(verbose_stream() << "no model:\n", 0);
                               verbose_stream() << mk_pp(n->state(), m) << "\n";);
                }
            }
            todo.pop_back();
            todo.append(n->children().size(), n->children().c_ptr());
        }        
    }

    /**
       Extract trace comprising of constraints 
       and predicates that are satisfied from facts to the query.
       The resulting trace 
     */
    expr_ref model_search::get_trace(context const& ctx) {       
        pred_transformer& pt = get_root().pt();
        ast_manager& m = pt.get_manager();
        manager& pm = pt.get_pdr_manager();
        datalog::context& dctx = ctx.get_context();
        datalog::rule_manager& rm = dctx.get_rule_manager();
        expr_ref_vector constraints(m), predicates(m);
        expr_ref tmp(m);
        ptr_vector<model_node> children;
        unsigned deltas[2];
        datalog::rule_ref rule(rm), r0(rm);
        model_node* n = m_root;
        datalog::rule_counter& vc = rm.get_counter();
        substitution subst(m);
        unifier unif(m);
        rule = n->get_rule();
        unsigned max_var = vc.get_max_rule_var(*rule);
        predicates.push_back(rule->get_head());
        children.push_back(n);
        bool first = true;
        update_models();
        while (!children.empty()) {
            SASSERT(children.size() == predicates.size());
            expr_ref_vector binding(m);
            n = children.back();
            children.pop_back();
            TRACE("pdr", n->display(tout, 0););
            n->mk_instantiate(r0, rule, binding);
            
            max_var = std::max(max_var, vc.get_max_rule_var(*rule));
            subst.reset();
            subst.reserve(2, max_var+1);
            deltas[0] = 0;
            deltas[1] = max_var+1;
        
            VERIFY(unif(predicates.back(), rule->get_head(), subst));
            for (unsigned i = 0; i < constraints.size(); ++i) {
                subst.apply(2, deltas, expr_offset(constraints[i].get(), 0), tmp);
                dctx.get_rewriter()(tmp);
                constraints[i] = tmp;
            }
            for (unsigned i = 0; i < predicates.size(); ++i) {
                subst.apply(2, deltas, expr_offset(predicates[i].get(), 0), tmp);
                predicates[i] = tmp;
            }
            if (!first) {
                constraints.push_back(predicates.back());
            }
            first = false;
            predicates.pop_back();
            for (unsigned i = rule->get_uninterpreted_tail_size(); i < rule->get_tail_size(); ++i) {
                subst.apply(2, deltas, expr_offset(rule->get_tail(i), 1), tmp);
                constraints.push_back(tmp);                
            }
            for (unsigned i = 0; i < constraints.size(); ++i) {
                max_var = std::max(vc.get_max_var(constraints[i].get()), max_var);
            }
            if (n->children().empty()) {
                // nodes whose states are repeated 
                // in the search tree do not have children.
                continue;
            }
                  
            SASSERT(n->children().size() == rule->get_uninterpreted_tail_size());

            for (unsigned i = 0; i < rule->get_uninterpreted_tail_size(); ++i) {
                subst.apply(2, deltas, expr_offset(rule->get_tail(i), 1), tmp);
                predicates.push_back(tmp);
            }
            for (unsigned i = 0; i < predicates.size(); ++i) {
                max_var = std::max(vc.get_max_var(predicates[i].get()), max_var);
            }

            children.append(n->children());
        }            
        expr_safe_replace repl(m);
        for (unsigned i = 0; i < constraints.size(); ++i) {
            expr* e = constraints[i].get(), *e1, *e2;
            if (m.is_eq(e, e1, e2) && is_var(e1) && is_ground(e2)) {
                repl.insert(e1, e2);
            }
            else if (m.is_eq(e, e1, e2) && is_var(e2) && is_ground(e1)) {
                repl.insert(e2, e1);
            }
        }
        expr_ref_vector result(m);
        for (unsigned i = 0; i < constraints.size(); ++i) {
            expr_ref tmp(m);
            tmp = constraints[i].get();
            repl(tmp);
            dctx.get_rewriter()(tmp);
            if (!m.is_true(tmp)) {
                result.push_back(tmp);
            }
        }        
        return pm.mk_and(result);
    }

    proof_ref model_search::get_proof_trace(context const& ctx) {
        pred_transformer& pt = get_root().pt();
        ast_manager& m = pt.get_manager();
        datalog::context& dctx = ctx.get_context();
        datalog::rule_manager& rm = dctx.get_rule_manager();
        datalog::rule_unifier unif(dctx);
        datalog::dl_decl_util util(m);
        datalog::rule_ref r0(rm), r1(rm);
        obj_map<expr, proof*> cache;
        obj_map<expr, datalog::rule*>  rules;
        ptr_vector<model_node> todo;
        proof_ref_vector trail(m);
        datalog::rule_ref_vector rules_trail(rm);
        proof* pr = 0;
        unif.set_normalize(true);
        todo.push_back(m_root);
        update_models();
        while (!todo.empty()) {
            model_node* n = todo.back();
            TRACE("pdr", n->display(tout, 0););
            if (cache.find(n->state(), pr)) {
                todo.pop_back();
                continue;
            }
            ptr_vector<proof> pfs;
            ptr_vector<datalog::rule> rls;
            ptr_vector<model_node> const& chs = n->children();
            pfs.push_back(0);
            rls.push_back(0);
            for (unsigned i = 0; i < chs.size(); ++i) {
                if (cache.find(chs[i]->state(), pr)) {
                    pfs.push_back(pr);
                    rls.push_back(rules.find(chs[i]->state()));
                }
                else {
                    todo.push_back(chs[i]);
                }
            }            
            if (pfs.size() != 1 + chs.size()) {
                continue;
            }
            proof_ref rl(m);
            expr_ref_vector binding(m);
            n->mk_instantiate(r0, r1, binding);
            proof_ref p1(m), p2(m);
            p1 = r0->get_proof();
            IF_VERBOSE(0, if (!p1) r0->display(dctx, verbose_stream()););
            SASSERT(p1);
            pfs[0] = p1;
            rls[0] = r1;
            TRACE("pdr",
                  tout << "root: " << mk_pp(p1.get(), m) << "\n";
                  for (unsigned i = 0; i < binding.size(); ++i) {
                      tout << mk_pp(binding[i].get(), m) << "\n";
                  }
                  for (unsigned i = 1; i < pfs.size(); ++i) {
                      tout << mk_pp(pfs[i], m) << "\n";
                  }
                  );
            datalog::rule_ref reduced_rule(rm), r3(rm);            
            reduced_rule = rls[0];
            // check if binding is identity.
            bool binding_is_id = true;
            for (unsigned i = 0; binding_is_id && i < binding.size(); ++i) {
                expr* v = binding[i].get();
                binding_is_id = is_var(v) && to_var(v)->get_idx() == i;
            }
            if (rls.size() > 1 || !binding_is_id) {
                expr_ref tmp(m);
                vector<expr_ref_vector> substs;
                svector<std::pair<unsigned,unsigned> > positions;
                substs.push_back(binding); // TODO base substitution.
                for (unsigned i = 1; i < rls.size(); ++i) {
                    datalog::rule& src = *rls[i];
                    bool unified = unif.unify_rules(*reduced_rule, 0, src);
                    if (!unified) {
                        IF_VERBOSE(0,
                                   verbose_stream() << "Could not unify rules: ";
                                   reduced_rule->display(dctx, verbose_stream());
                                   src.display(dctx, verbose_stream()););
                    }
                    expr_ref_vector sub1 = unif.get_rule_subst(*reduced_rule, true);
                    TRACE("pdr",
                          for (unsigned k = 0; k < sub1.size(); ++k) {
                              tout << mk_pp(sub1[k].get(), m) << " ";
                          }
                          tout << "\n";
                          );

                    for (unsigned j = 0; j < substs.size(); ++j) {
                        for (unsigned k = 0; k < substs[j].size(); ++k) {
                            var_subst(m, false)(substs[j][k].get(), sub1.size(), sub1.c_ptr(), tmp);
                            substs[j][k] = tmp;
                        }
                        while (substs[j].size() < sub1.size()) {
                            substs[j].push_back(sub1[substs[j].size()].get());
                        }
                    }

                    positions.push_back(std::make_pair(i,0));
                    substs.push_back(unif.get_rule_subst(src, false));
                    VERIFY(unif.apply(*reduced_rule.get(), 0, src, r3));
                    reduced_rule = r3;
                }

                expr_ref fml_concl(m);
                rm.to_formula(*reduced_rule.get(), fml_concl);                    
                p1 = m.mk_hyper_resolve(pfs.size(), pfs.c_ptr(), fml_concl, positions, substs);

            }
            cache.insert(n->state(), p1);
            rules.insert(n->state(), reduced_rule);
            trail.push_back(p1);
            rules_trail.push_back(reduced_rule);
            todo.pop_back();
        }
        return proof_ref(cache.find(m_root->state()), m);
    }

    model_search::~model_search() {
        TRACE("pdr", tout << "\n";);
        reset();
    }

    void model_search::reset() {
        if (m_root) {
            erase_children(*m_root, false);
            remove_node(*m_root, false);
            dealloc(m_root);
            m_root = 0;
        }
        m_cache.reset();
    }

    void model_search::backtrack_level(bool uses_level, model_node& n) {
        SASSERT(m_root);
        if (uses_level && m_root->level() > n.level()) {
            IF_VERBOSE(2, verbose_stream() << "Increase level " << n.level() << "\n";);
            n.increase_level();
            enqueue_leaf(&n);
        }
        else {
            model_node* p = n.parent();
            if (p) {
                set_leaf(*p);
            }               
        }     
        DEBUG_CODE(well_formed(););
    }

    // ----------------
    // context

    context::context(
        smt_params&               fparams,
        fixedpoint_params const&  params,
        ast_manager&              m
        )
        : m_fparams(fparams),
          m_params(params),
          m(m),
          m_context(0),
          m_pm(m_fparams, params.pdr_max_num_contexts(), m),
          m_query_pred(m),
          m_query(0),
          m_search(m_params.pdr_bfs_model_search()),
          m_last_result(l_undef),
          m_inductive_lvl(0),
          m_expanded_lvl(0),
          m_cancel(false)
    {
    }

    context::~context() {
        reset_core_generalizers();
        reset();
    }

    void context::reset() {
        TRACE("pdr", tout << "\n";);
        cleanup();
        decl2rel::iterator it = m_rels.begin(), end = m_rels.end();
        for (; it != end; ++it) {
            dealloc(it->m_value);
        }
        m_rels.reset();
        m_search.reset();
        m_query = 0;       
        m_last_result = l_undef;
        m_inductive_lvl = 0;        
    }

    void context::init_rules(datalog::rule_set& rules, decl2rel& rels) {
        m_context = &rules.get_context();
        // Allocate collection of predicate transformers
        datalog::rule_set::decl2rules::iterator dit = rules.begin_grouped_rules(), dend = rules.end_grouped_rules();
        decl2rel::obj_map_entry* e;
        for (; dit != dend; ++dit) {            
            func_decl* pred = dit->m_key;
            TRACE("pdr", tout << mk_pp(pred, m) << "\n";);
            SASSERT(!rels.contains(pred));
            e = rels.insert_if_not_there2(pred, alloc(pred_transformer, *this, get_pdr_manager(), pred));            
            datalog::rule_vector const& pred_rules = *dit->m_value;            
            for (unsigned i = 0; i < pred_rules.size(); ++i) {
                e->get_data().m_value->add_rule(pred_rules[i]);
            }
        }
        datalog::rule_set::iterator rit = rules.begin(), rend = rules.end();
        for (; rit != rend; ++rit) {
            datalog::rule* r = *rit;
            pred_transformer* pt;
            unsigned utz = r->get_uninterpreted_tail_size();
            for (unsigned i = 0; i < utz; ++i) {
                func_decl* pred = r->get_decl(i);
                if (!rels.find(pred, pt)) {
                    pt = alloc(pred_transformer, *this, get_pdr_manager(), pred);
                    rels.insert(pred, pt);                
                }
            }
        }
        // Initialize use list dependencies
        decl2rel::iterator it = rels.begin(), end = rels.end();        
        for (; it != end; ++it) {
            func_decl* pred = it->m_key;      
            pred_transformer* pt = it->m_value, *pt_user;
            obj_hashtable<func_decl> const& deps = rules.get_dependencies().get_deps(pred);
            obj_hashtable<func_decl>::iterator itf = deps.begin(), endf = deps.end();
            for (; itf != endf; ++itf) {
                TRACE("pdr", tout << mk_pp(pred, m) << " " << mk_pp(*itf, m) << "\n";);
                pt_user = rels.find(*itf);
                pt_user->add_use(pt);                
            }
        }      

        // Initialize the predicate transformers.
        it = rels.begin(), end = rels.end();        
        for (; it != end; ++it) {            
            pred_transformer& rel = *it->m_value;
            rel.initialize(rels);
            TRACE("pdr", rel.display(tout); );
        }
    }

    void context::update_rules(datalog::rule_set& rules) {
        decl2rel rels;
        init_core_generalizers(rules);
        init_rules(rules, rels); 
        decl2rel::iterator it = rels.begin(), end = rels.end();
        for (; it != end; ++it) {
            pred_transformer* pt = 0;
            if (m_rels.find(it->m_key, pt)) {
                it->m_value->inherit_properties(*pt);
            }
        }
        reset();
        it = rels.begin(), end = rels.end();
        for (; it != end; ++it) {
            m_rels.insert(it->m_key, it->m_value);
        }
    }

    unsigned context::get_num_levels(func_decl* p) {
        pred_transformer* pt = 0;
        if (m_rels.find(p, pt)) {
            return pt->get_num_levels();
        }
        else {
            IF_VERBOSE(10, verbose_stream() << "did not find predicate " << p->get_name() << "\n";);
            return 0;
        }
    }

    expr_ref context::get_cover_delta(int level, func_decl* p_orig, func_decl* p) {
        pred_transformer* pt = 0;
        if (m_rels.find(p, pt)) {
            return pt->get_cover_delta(p_orig, level);
        }
        else {
            IF_VERBOSE(10, verbose_stream() << "did not find predicate " << p->get_name() << "\n";);
            return expr_ref(m.mk_true(), m);
        }
    }

    void context::add_cover(int level, func_decl* p, expr* property) {
        pred_transformer* pt = 0;
        if (!m_rels.find(p, pt)) {
            pt = alloc(pred_transformer, *this, get_pdr_manager(), p);
            m_rels.insert(p, pt);
            IF_VERBOSE(10, verbose_stream() << "did not find predicate " << p->get_name() << "\n";);
        }
        unsigned lvl = (level == -1)?infty_level:((unsigned)level);
        pt->add_cover(lvl, property);
    }

    class context::classifier_proc {
        ast_manager& m;
        arith_util a;
        bool m_is_bool;
        bool m_is_bool_arith;
        bool m_has_arith;
        bool m_is_dl;
        bool m_is_utvpi;
    public:
        classifier_proc(ast_manager& m, datalog::rule_set& rules):
            m(m), a(m), m_is_bool(true), m_is_bool_arith(true), m_has_arith(false), m_is_dl(false), m_is_utvpi(false) {
            classify(rules);
        }
        void operator()(expr* e) {
            if (m_is_bool) {                
                if (!m.is_bool(e)) {
                    m_is_bool = false;
                }
                else if (is_var(e)) {
                    // no-op.
                }
                else if (!is_app(e)) {
                    m_is_bool = false;
                }
                else if (to_app(e)->get_num_args() > 0 &&
                         to_app(e)->get_family_id() != m.get_basic_family_id()) {
                    m_is_bool = false;
                }
            }

            m_has_arith = m_has_arith || a.is_int_real(e);

            if (m_is_bool_arith) {                
                if (!m.is_bool(e) && !a.is_int_real(e)) {
                    m_is_bool_arith = false;
                }
                else if (is_var(e)) {
                    // no-op
                }
                else if (!is_app(e)) {
                    m_is_bool_arith = false;
                }
                else if (to_app(e)->get_num_args() > 0 &&
                         to_app(e)->get_family_id() != m.get_basic_family_id() &&
                         to_app(e)->get_family_id() != a.get_family_id()) {
                    m_is_bool_arith = false;
                }
            }
        }

        bool is_bool() const { return m_is_bool; }

        bool is_bool_arith() const { return m_is_bool_arith; }

        bool is_dl() const { return m_is_dl; }

        bool is_utvpi() const { return m_is_utvpi; }

    private:

        void classify(datalog::rule_set& rules) {
            expr_fast_mark1 mark;
            datalog::rule_set::iterator it = rules.begin(), end = rules.end();        
            for (; it != end; ++it) {      
                datalog::rule& r = *(*it);
                classify_pred(mark, r.get_head());
                unsigned utsz = r.get_uninterpreted_tail_size();
                for (unsigned i = 0; i < utsz; ++i) {
                    classify_pred(mark, r.get_tail(i));                
                }
                for (unsigned i = utsz; i < r.get_tail_size(); ++i) {
                    quick_for_each_expr(*this, mark, r.get_tail(i));                    
                }
            }
            mark.reset();
 
            m_is_dl = false;
            m_is_utvpi = false;
            if (m_has_arith) {
                ptr_vector<expr> forms;
                for (it = rules.begin(); it != end; ++it) {  
                    datalog::rule& r = *(*it);
                    unsigned utsz = r.get_uninterpreted_tail_size();
                    forms.push_back(r.get_head());
                    for (unsigned i = utsz; i < r.get_tail_size(); ++i) {
                        forms.push_back(r.get_tail(i));
                    }         
                }
                m_is_dl = is_difference_logic(m, forms.size(), forms.c_ptr());
                m_is_utvpi = m_is_dl || is_utvpi_logic(m, forms.size(), forms.c_ptr());
            }
        }

        void classify_pred(expr_fast_mark1& mark, app* pred) {
            for (unsigned i = 0; i < pred->get_num_args(); ++i) {
                quick_for_each_expr(*this, mark, pred->get_arg(i));
            }
        }
    };
    
    void context::validate_proof() {
        std::stringstream msg;
        proof_ref pr = get_proof();
        proof_checker checker(m);
        expr_ref_vector side_conditions(m);
        bool ok = checker.check(pr, side_conditions);
        if (!ok) {
            msg << "proof validation failed";
            IF_VERBOSE(0, verbose_stream() << msg.str() << "\n";);
            throw default_exception(msg.str());
        }
        for (unsigned i = 0; i < side_conditions.size(); ++i) {
            expr* cond = side_conditions[i].get();
            expr_ref tmp(m);
        
            tmp = m.mk_not(cond);
            IF_VERBOSE(2, verbose_stream() << "checking side-condition:\n" << mk_pp(cond, m) << "\n";);
            smt::kernel solver(m, get_fparams());
            solver.assert_expr(tmp);
            lbool res = solver.check();
            if (res != l_false) {
                msg << "rule validation failed when checking: " << mk_pp(cond, m);
                IF_VERBOSE(0, verbose_stream() << msg.str() << "\n";);
                throw default_exception(msg.str());
            }                                
        }
    }

    void context::validate_search() {
        expr_ref tr = m_search.get_trace(*this);
        // TBD: tr << "\n";
    }

    void context::validate_model() {
        std::stringstream msg;
        expr_ref_vector refs(m);
        expr_ref tmp(m);
        model_ref model;
        vector<relation_info> rs;
        model_converter_ref mc;
        get_level_property(m_inductive_lvl, refs, rs);    
        inductive_property ex(m, mc, rs);
        ex.to_model(model);
        decl2rel::iterator it = m_rels.begin(), end = m_rels.end();
        var_subst vs(m, false);   
        expr_free_vars fv;
        for (; it != end; ++it) {
            ptr_vector<datalog::rule> const& rules = it->m_value->rules();
            for (unsigned i = 0; i < rules.size(); ++i) {
                datalog::rule& r = *rules[i];
                model->eval(r.get_head(), tmp);
                expr_ref_vector fmls(m);
                fmls.push_back(m.mk_not(tmp));
                unsigned utsz = r.get_uninterpreted_tail_size();
                unsigned tsz  = r.get_tail_size();
                for (unsigned j = 0; j < utsz; ++j) {
                    model->eval(r.get_tail(j), tmp);
                    fmls.push_back(tmp);
                }
                for (unsigned j = utsz; j < tsz; ++j) {
                    fmls.push_back(r.get_tail(j));
                }
                tmp = m.mk_and(fmls.size(), fmls.c_ptr()); 
                svector<symbol> names;
                fv(tmp);
                fv.set_default_sort(m.mk_bool_sort());
                for (unsigned i = 0; i < fv.size(); ++i) {
                    names.push_back(symbol(i));
                }
                fv.reverse();
                if (!fv.empty()) {
                    tmp = m.mk_exists(fv.size(), fv.c_ptr(), names.c_ptr(), tmp);
                }
                smt::kernel solver(m, get_fparams());
                solver.assert_expr(tmp);
                lbool res = solver.check();
                if (res != l_false) {
                    msg << "rule validation failed when checking: " << mk_pp(tmp, m);
                    IF_VERBOSE(0, verbose_stream() << msg.str() << "\n";);
                    throw default_exception(msg.str());
                }
            }
        }
    }

    void context::validate() {
        if (!m_params.pdr_validate_result()) {
            return;
        }
        switch(m_last_result) {
        case l_true: 
            if (m_params.generate_proof_trace()) {
                validate_proof();
            }
            validate_search();
            break;                    
        case l_false: 
            validate_model();            
            break;
        default:
            break;
        }
    }

    void context::reset_core_generalizers() {
        std::for_each(m_core_generalizers.begin(), m_core_generalizers.end(), delete_proc<core_generalizer>());
        m_core_generalizers.reset();
    }

    void context::init_core_generalizers(datalog::rule_set& rules) {
        reset_core_generalizers();
        classifier_proc classify(m, rules);
        bool use_mc = m_params.pdr_use_multicore_generalizer();
        if (use_mc) {
            m_core_generalizers.push_back(alloc(core_multi_generalizer, *this, 0));
        }
        if (!classify.is_bool()) {
            m.toggle_proof_mode(PGM_FINE);
            m_fparams.m_arith_bound_prop = BP_NONE;
            m_fparams.m_arith_auto_config_simplex = true;
            m_fparams.m_arith_propagate_eqs = false;
            m_fparams.m_arith_eager_eq_axioms = false;
            if (m_params.pdr_utvpi() && 
                !m_params.pdr_use_convex_closure_generalizer() &&
                !m_params.pdr_use_convex_interior_generalizer()) {
                if (classify.is_dl()) {
                    m_fparams.m_arith_mode = AS_DIFF_LOGIC;
                    m_fparams.m_arith_expand_eqs = true;
                }
                else if (classify.is_utvpi()) {
                    IF_VERBOSE(1, verbose_stream() << "UTVPI\n";);
                    m_fparams.m_arith_mode = AS_UTVPI;
                    m_fparams.m_arith_expand_eqs = true;                
                }
            }
        }
        if (m_params.pdr_use_convex_closure_generalizer()) {
            m_core_generalizers.push_back(alloc(core_convex_hull_generalizer, *this, true));
        }
        if (m_params.pdr_use_convex_interior_generalizer()) {
            m_core_generalizers.push_back(alloc(core_convex_hull_generalizer, *this, false));
        }
        if (!use_mc && m_params.pdr_use_inductive_generalizer()) {
            m_core_generalizers.push_back(alloc(core_bool_inductive_generalizer, *this, 0));
        }
        if (m_params.pdr_inductive_reachability_check()) {
            m_core_generalizers.push_back(alloc(core_induction_generalizer, *this));
        }
        if (m_params.pdr_use_arith_inductive_generalizer()) {
            m_core_generalizers.push_back(alloc(core_arith_inductive_generalizer, *this));
        }
        
    }

    void context::get_level_property(unsigned lvl, expr_ref_vector& res, vector<relation_info>& rs) const {
        decl2rel::iterator it = m_rels.begin(), end = m_rels.end();
        for (; it != end; ++it) {
            pred_transformer* r = it->m_value;
            if (r->head() == m_query_pred) {
                continue;
            }
            expr_ref conj = r->get_formulas(lvl, false);        
            m_pm.formula_n2o(0, false, conj);            
            res.push_back(conj);
            ptr_vector<func_decl> sig(r->head()->get_arity(), r->sig());
            rs.push_back(relation_info(m, r->head(), sig, conj));
        }
    }

    void context::simplify_formulas() {
        decl2rel::iterator it = m_rels.begin(), end = m_rels.end();
        for (; it != end; ++it) {
            pred_transformer* r = it->m_value;
            r->simplify_formulas();
        }        
    }

    lbool context::solve() {
        m_last_result = l_undef;
        try {
            solve_impl();
            UNREACHABLE();
        }
        catch (model_exception) {        
            IF_VERBOSE(1, verbose_stream() << "\n"; m_search.display(verbose_stream()););  
            m_last_result = l_true;
            validate();

            IF_VERBOSE(1, 
                       if (m_params.print_boogie_certificate()) {
                           display_certificate(verbose_stream());
                       });

            return l_true;
        }
        catch (inductive_exception) {
            simplify_formulas();
            m_last_result = l_false;
            TRACE("pdr",  display_certificate(tout););      
            IF_VERBOSE(1, {
                    expr_ref_vector refs(m);
                    vector<relation_info> rs;
                    get_level_property(m_inductive_lvl, refs, rs);    
                    model_converter_ref mc;
                    inductive_property ex(m, mc, rs);
                    verbose_stream() << ex.to_string();
                });
            
            // upgrade invariants that are known to be inductive.
            decl2rel::iterator it = m_rels.begin (), end = m_rels.end ();
            for (; m_inductive_lvl > 0 && it != end; ++it) {
                if (it->m_value->head() != m_query_pred) {
                    it->m_value->propagate_to_infinity (m_inductive_lvl);	
                }
            }
            validate();
            return l_false;
        }
        catch (unknown_exception) {
            return l_undef;
        }
        UNREACHABLE();
        return l_undef;
    }

    void context::cancel() {
        m_cancel = true;
    }

    void context::cleanup() {
        m_cancel = false;
    }

    void context::checkpoint() {
        if (m_cancel) {
            throw default_exception("pdr canceled");
        }
    }

    /**
       \brief retrieve answer.
    */
    expr_ref context::get_answer() {
        switch(m_last_result) {
        case l_true: return mk_sat_answer();
        case l_false: return mk_unsat_answer();
        default: return expr_ref(m.mk_true(), m);
        }
    }

    model_ref context::get_model() {
        SASSERT(m_last_result == l_false);        
        expr_ref_vector refs(m);
        vector<relation_info> rs;
        model_ref md;
        get_level_property(m_inductive_lvl, refs, rs);            
        inductive_property ex(m, m_mc, rs);
        ex.to_model(md);
        return md;
    }
    
    proof_ref context::get_proof() const {
        scoped_proof _sc(m);
        proof_ref proof(m);
        SASSERT(m_last_result == l_true);
        proof = m_search.get_proof_trace(*this);
        TRACE("pdr", tout << "PDR trace: " << mk_pp(proof, m) << "\n";);
        apply(m, m_pc.get(), proof);
        TRACE("pdr", tout << "PDR trace: " << mk_pp(proof, m) << "\n";);
        // proof_utils::push_instantiations_up(proof);
        // TRACE("pdr", tout << "PDR up: " << mk_pp(proof, m) << "\n";);
        return proof;
    }


    /**
        \brief Retrieve satisfying assignment with explanation.
    */
    expr_ref context::mk_sat_answer() const {
        if (m_params.generate_proof_trace()) {
            proof_ref pr = get_proof();
            return expr_ref(pr.get(), m);
        }
        return m_search.get_trace(*this);
    }

    expr_ref context::mk_unsat_answer() const {
        expr_ref_vector refs(m);
        vector<relation_info> rs;
        get_level_property(m_inductive_lvl, refs, rs);            
        inductive_property ex(m, const_cast<model_converter_ref&>(m_mc), rs);
        return ex.to_expr();
    }

    void context::solve_impl() {
        if (!m_rels.find(m_query_pred, m_query)) {
            throw inductive_exception();            
        }
        unsigned lvl = 0;
        bool reachable;
        while (true) {
            checkpoint();
            m_expanded_lvl = lvl;
            reachable = check_reachability(lvl);
            if (reachable) {
                throw model_exception();
            }
            if (lvl != 0) {
                propagate(lvl);
            }
            lvl++;
            m_stats.m_max_depth = std::max(m_stats.m_max_depth, lvl);
            IF_VERBOSE(1,verbose_stream() << "Entering level "<<lvl << "\n";);
        }
    }


    //
    // Pick a potential counter example state.
    // Initialize a search tree using that counter-example.
    // If the counter-example expands to a full model, then
    // the search tree is a model, otherwise obtain the next
    // query state.
    //
    bool context::check_reachability(unsigned level) {
        expr_ref state(m.mk_true(), m);
        model_node* root = alloc(model_node, 0, state, *m_query, level);
        m_search.set_root(root);            
        
        while (model_node* node = m_search.next()) {
            IF_VERBOSE(2, verbose_stream() << "Expand node: " << node->level() << "\n";);
            checkpoint();
            expand_node(*node);   
        }
        return root->is_closed();
    }

    void context::close_node(model_node& n) {
        n.set_closed();
        model_node* p = n.parent();
        while (p && p->is_1closed()) {
            p->set_closed();
            p = p->parent();
        }
    }


    void context::expand_node(model_node& n) {
        SASSERT(n.is_open());
        expr_ref_vector cube(m);
        
        if (n.level() < m_expanded_lvl) {
            m_expanded_lvl = n.level();
        }

        pred_transformer::scoped_farkas sf (n.pt(), m_params.pdr_farkas());
        if (n.pt().is_reachable(n.state())) {
            TRACE("pdr", tout << "reachable\n";);
            close_node(n);
        }
        else {
            bool uses_level = true;
            switch (expand_state(n, cube, uses_level)) {
            case l_true:
                if (n.level() == 0) {
                    TRACE("pdr", tout << "reachable at level 0\n";);
                    close_node(n);
                }
                else {
                    TRACE("pdr", tout << "node: " << &n << "\n";); 
                    create_children(n);
                }
                break;
            case l_false: {
                core_generalizer::cores cores;
                cores.push_back(std::make_pair(cube, uses_level));
                TRACE("pdr", tout << "cube:\n"; 
                      for (unsigned j = 0; j < cube.size(); ++j) tout << mk_pp(cube[j].get(), m) << "\n";);
                for (unsigned i = 0; !cores.empty() && i < m_core_generalizers.size(); ++i) {
                    core_generalizer::cores new_cores;                    
                    for (unsigned j = 0; j < cores.size(); ++j) {
                        (*m_core_generalizers[i])(n, cores[j].first, cores[j].second, new_cores);
                    }
                    cores.reset();
                    cores.append(new_cores);
                }
                bool found_invariant = false;
                for (unsigned i = 0; i < cores.size(); ++i) {
                    expr_ref_vector const& core = cores[i].first;
                    uses_level = cores[i].second;
                    found_invariant = !uses_level || found_invariant;
                    expr_ref ncore(m_pm.mk_not_and(core), m);
                    TRACE("pdr", tout << "invariant state: " << (uses_level?"":"(inductive) ") <<  mk_pp(ncore, m) << "\n";);
                    n.pt().add_property(ncore, uses_level?n.level():infty_level);
                }
                CASSERT("pdr",n.level() == 0 || check_invariant(n.level()-1));
                m_search.backtrack_level(!found_invariant && m_params.pdr_flexible_trace(), n);
                break;
            }
            case l_undef: {
                TRACE("pdr", tout << "unknown state: " << mk_pp(m_pm.mk_and(cube), m) << "\n";);
                throw unknown_exception();
            }
            }
        }
    }

    //
    // check if predicate transformer has a satisfiable predecessor state.
    // returns either a satisfiable predecessor state or 
    // return a property that blocks state and is implied by the 
    // predicate transformer (or some unfolding of it).
    // 
    lbool context::expand_state(model_node& n, expr_ref_vector& result, bool& uses_level) {
      TRACE("pdr", 
            tout << "expand_state: " << n.pt().head()->get_name();
            tout << " level: " << n.level() << "\n";
            tout << mk_pp(n.state(), m) << "\n";);
      
        return n.pt().is_reachable(n, &result, uses_level);
    }

    void context::propagate(unsigned max_prop_lvl) {    
        if (m_params.pdr_simplify_formulas_pre()) {
            simplify_formulas();
        }
        for (unsigned lvl = m_expanded_lvl; lvl <= max_prop_lvl; lvl++) {
            checkpoint();
            bool all_propagated = true;
            decl2rel::iterator it = m_rels.begin(), end = m_rels.end();
            for (; it != end; ++it) {
                checkpoint();            
                pred_transformer& r = *it->m_value;
                all_propagated = r.propagate_to_next_level(lvl) && all_propagated;
            }
            CASSERT("pdr", check_invariant(lvl));

            if (all_propagated && lvl == max_prop_lvl) {
                m_inductive_lvl = lvl;
                throw inductive_exception();
            }
        }
        if (m_params.pdr_simplify_formulas_post()) {            
            simplify_formulas();
        }
    }


    /**
       \brief create children states from model cube.

       Introduce the shorthands:

       - T(x0,x1,x)   for transition
       - phi(x)       for n.state()
       - M(x0,x1,x)   for n.model()

       Assumptions:
         M => phi & T

       In other words, 
       1. phi & T is implied by M
       
       Goal is to find phi0(x0), phi1(x1) such that:

         phi(x) & phi0(x0) & phi1(x1) => T(x0, x1, x)       

       Strategy: 

       - Extract literals from T & phi using ternary simulation with M.
       - resulting formula is Phi.

       - perform cheap existential quantifier elimination on 
         Phi <- exists x . Phi(x0,x1,x)
         (e.g., destructive equality resolution) 
   
       - Sub-strategy 1: rename  remaining x to fresh variables.
       - Sub-strategy 2: replace remaining x to M(x).

       - For each literal L in result:

         - if L is x0 pure, add L to L0
         - if L is x1 pure, add L to L1
         - if L mixes x0, x1, add x1 = M(x1) to L1, add L(x1 |-> M(x1)) to L0
         
       - Create sub-goals for L0 and L1.

    */
    void context::create_children(model_node& n) {        
        SASSERT(n.level() > 0);
        bool use_model_generalizer = m_params.pdr_use_model_generalizer();
        scoped_no_proof _sc(m);
 
        pred_transformer& pt = n.pt();
        model_ref M = n.get_model_ptr();
        SASSERT(M.get());
        datalog::rule const& r = pt.find_rule(*M);
        expr* T   = pt.get_transition(r);
        expr* phi = n.state();

        n.set_rule(&r);
        

        TRACE("pdr", 
              tout << "Model:\n";
              model_smt2_pp(tout, m, *M, 0);
              tout << "\n";
              tout << "Transition:\n" << mk_pp(T, m) << "\n";
              tout << "Phi:\n" << mk_pp(phi, m) << "\n";);
                      
        model_implicant mev(m);
        expr_ref_vector mdl(m), forms(m), Phi(m);
        forms.push_back(T);
        forms.push_back(phi);
        qe::flatten_and(forms);        
        ptr_vector<expr> forms1(forms.size(), forms.c_ptr());
        if (use_model_generalizer) {
            Phi.append(mev.minimize_model(forms1, M));
        }
        else {
            Phi.append(mev.minimize_literals(forms1, M));
        }
        ptr_vector<func_decl> preds;
        pt.find_predecessors(r, preds);
        pt.remove_predecessors(Phi);

        app_ref_vector vars(m);
        unsigned sig_size = pt.head()->get_arity();
        for (unsigned i = 0; i < sig_size; ++i) {
            vars.push_back(m.mk_const(m_pm.o2n(pt.sig(i), 0)));
        }
        ptr_vector<app>& aux_vars = pt.get_aux_vars(r);
        vars.append(aux_vars.size(), aux_vars.c_ptr());

        scoped_ptr<expr_replacer> rep;
        qe_lite qe(m);
        expr_ref phi1 = m_pm.mk_and(Phi);
        qe(vars, phi1);
        TRACE("pdr", tout << "Eliminated\n" << mk_pp(phi1, m) << "\n";);
        if (!use_model_generalizer) {
            reduce_disequalities(*M, 3, phi1);
            TRACE("pdr", tout  << "Reduced-eq\n" << mk_pp(phi1, m) << "\n";);
        }
        get_context().get_rewriter()(phi1);

        TRACE("pdr", 
              tout << "Vars:\n";
              for (unsigned i = 0; i < vars.size(); ++i) {
                  tout << mk_pp(vars[i].get(), m) << "\n";
              }
              tout << "Literals\n";
              tout << mk_pp(m_pm.mk_and(Phi), m) << "\n";
              tout << "Reduced\n" << mk_pp(phi1, m) << "\n";);
        
        if (!vars.empty()) {
            // also fresh names for auxiliary variables in body?
            expr_substitution sub(m);
            expr_ref tmp(m);
            proof_ref pr(m);
            pr = m.mk_asserted(m.mk_true());
            for (unsigned i = 0; i < vars.size(); ++i) {    
                tmp = mev.eval(M, vars[i].get());
                sub.insert(vars[i].get(), tmp, pr);
            }
            if (!rep) rep = mk_expr_simp_replacer(m);
            rep->set_substitution(&sub);
            (*rep)(phi1);
            TRACE("pdr", tout << "Projected:\n" << mk_pp(phi1, m) << "\n";);
        }
        Phi.reset();
        qe::flatten_and(phi1, Phi);
        unsigned_vector indices;
        vector<expr_ref_vector> child_states;
        child_states.resize(preds.size(), expr_ref_vector(m));
        for (unsigned i = 0; i < Phi.size(); ++i) {            
            m_pm.collect_indices(Phi[i].get(), indices);    
            if (indices.size() == 0) {
                IF_VERBOSE(3, verbose_stream() << "Skipping " << mk_pp(Phi[i].get(), m) << "\n";);
            }
            else if (indices.size() == 1) {
                child_states[indices.back()].push_back(Phi[i].get());
            }
            else {
                expr_substitution sub(m);
                expr_ref tmp(m);
                proof_ref pr(m);
                pr = m.mk_asserted(m.mk_true());
                vector<ptr_vector<app> > vars;
                m_pm.collect_variables(Phi[i].get(), vars);
                SASSERT(vars.size() == indices.back()+1);
                for (unsigned j = 1; j < indices.size(); ++j) {
                    ptr_vector<app> const& vs = vars[indices[j]];
                    for (unsigned k = 0; k < vs.size(); ++k) {
                        tmp = mev.eval(M, vs[k]);
                        sub.insert(vs[k], tmp, pr);
                        child_states[indices[j]].push_back(m.mk_eq(vs[k], tmp));
                    }
                }
                tmp = Phi[i].get();
                if (!rep) rep = mk_expr_simp_replacer(m);
                rep->set_substitution(&sub);
                (*rep)(tmp);
                child_states[indices[0]].push_back(tmp);
            }

        }
        
        expr_ref n_cube(m);
        for (unsigned i = 0; i < preds.size(); ++i) {            
            pred_transformer& pt = *m_rels.find(preds[i]);
            SASSERT(pt.head() == preds[i]);           
            expr_ref o_cube = m_pm.mk_and(child_states[i]);            
            m_pm.formula_o2n(o_cube, n_cube, i);
            model_node* child = alloc(model_node, &n, n_cube, pt, n.level()-1);
            ++m_stats.m_num_nodes;
            m_search.add_leaf(*child); 
            IF_VERBOSE(2, verbose_stream() << "Predecessor: " << mk_pp(n_cube, m) << " " << (child->is_closed()?"closed":"open") << "\n";);
            m_stats.m_max_depth = std::max(m_stats.m_max_depth, child->depth());
        }
        n.check_pre_closed();
        TRACE("pdr", m_search.display(tout););
    }

    void context::collect_statistics(statistics& st) const {
        decl2rel::iterator it = m_rels.begin(), end = m_rels.end();
        for (it = m_rels.begin(); it != end; ++it) {
            it->m_value->collect_statistics(st);
        }
        st.update("PDR num unfoldings", m_stats.m_num_nodes);
        st.update("PDR max depth", m_stats.m_max_depth);
        st.update("PDR inductive level", m_inductive_lvl);
        m_pm.collect_statistics(st);

        for (unsigned i = 0; i < m_core_generalizers.size(); ++i) {
            m_core_generalizers[i]->collect_statistics(st);
        }
    }

    void context::reset_statistics() {
        decl2rel::iterator it = m_rels.begin(), end = m_rels.end();
        for (it = m_rels.begin(); it != end; ++it) {
            it->m_value->reset_statistics();
        }
        m_stats.reset();
        m_pm.reset_statistics();

        for (unsigned i = 0; i < m_core_generalizers.size(); ++i) {
            m_core_generalizers[i]->reset_statistics();
        }

    }


    std::ostream& context::display(std::ostream& out) const {
        decl2rel::iterator it = m_rels.begin(), end = m_rels.end();
        for (; it != end; ++it) {
            it->m_value->display(out);
        }        
        m_search.display(out);
        return out;
    }

    bool context::check_invariant(unsigned lvl) {
        decl2rel::iterator it = m_rels.begin(), end = m_rels.end();        
        for (; it != end; ++it) {
            checkpoint();
            if (!check_invariant(lvl, it->m_key)) {
                return false;
            }
        }
        return true;
    }

    bool context::check_invariant(unsigned lvl, func_decl* fn) {
        smt::kernel ctx(m, m_fparams);
        pred_transformer& pt = *m_rels.find(fn);
        expr_ref_vector conj(m);
        expr_ref inv = pt.get_formulas(next_level(lvl), false);
        if (m.is_true(inv)) return true;
        pt.add_premises(m_rels, lvl, conj);
        conj.push_back(m.mk_not(inv));
        expr_ref fml(m.mk_and(conj.size(), conj.c_ptr()), m);
        ctx.assert_expr(fml);
        lbool result = ctx.check();
        TRACE("pdr", tout << "Check invariant level: " << lvl << " " << result << "\n" << mk_pp(fml, m) << "\n";);
        return result == l_false;
    }

    void context::display_certificate(std::ostream& strm) const {
        switch(m_last_result) {
        case l_false: {
            expr_ref_vector refs(m);
            vector<relation_info> rs;
            get_level_property(m_inductive_lvl, refs, rs);    
            inductive_property ex(m, const_cast<model_converter_ref&>(m_mc), rs);
            strm << ex.to_string();
            break;
        }
        case l_true: {
            if (m_params.print_boogie_certificate()) {
                datalog::boogie_proof bp(m);
                bp.set_proof(get_proof());
                bp.set_model(0);
                bp.pp(strm);
            }
            else {
                strm << mk_pp(mk_sat_answer(), m);
            }
            break;
        }
        case l_undef: {
            strm << "unknown";
            break;
        }
        }
    }

}<|MERGE_RESOLUTION|>--- conflicted
+++ resolved
@@ -1137,12 +1137,6 @@
             if (n->get_model_ptr()) {
                 models.insert(n->state(), n->get_model_ptr());
                 rules.insert(n->state(), n->get_rule());
-<<<<<<< HEAD
-                //pred_transformer& pt = n->pt();
-                //context& ctx = pt.get_context();
-                //datalog::context& dctx = ctx.get_context();
-=======
->>>>>>> 6c22edc9
             }
             todo.pop_back();
             todo.append(n->children().size(), n->children().c_ptr());
